lockfileVersion: '6.0'

settings:
  autoInstallPeers: true
  excludeLinksFromLockfile: false

importers:

  .:
    devDependencies:
      '@playwright/test':
        specifier: 1.41.1
        version: 1.41.1
      prettier:
        specifier: 2.7.1
        version: 2.7.1
      tsup:
        specifier: 8.0.1
        version: 8.0.1(typescript@4.6.4)
      typescript:
        specifier: 4.6.4
        version: 4.6.4

  cmdk:
<<<<<<< HEAD
    specifiers:
      '@radix-ui/react-dialog': 1.0.0
      '@radix-ui/react-primitive': 1.0.3
      '@types/react': 18.0.15
    dependencies:
      '@radix-ui/react-dialog': 1.0.0_@types+react@18.0.15
      '@radix-ui/react-primitive': 1.0.3_@types+react@18.0.15
=======
    dependencies:
      '@radix-ui/react-dialog':
        specifier: 1.0.5
        version: 1.0.5(@types/react@18.0.15)(react-dom@18.2.0)(react@18.2.0)
      react:
        specifier: ^18.0.0
        version: 18.2.0
      react-dom:
        specifier: ^18.0.0
        version: 18.2.0(react@18.2.0)
>>>>>>> eb404c08
    devDependencies:
      '@types/react':
        specifier: 18.0.15
        version: 18.0.15

  test:
    dependencies:
      '@types/node':
        specifier: 18.0.4
        version: 18.0.4
      '@types/react':
        specifier: 18.0.15
        version: 18.0.15
      '@types/react-dom':
        specifier: 18.0.6
        version: 18.0.6
      cmdk:
        specifier: workspace:*
        version: link:../cmdk
      next:
        specifier: 12.1.6
        version: 12.1.6(react-dom@18.2.0)(react@18.2.0)
      react:
        specifier: 18.2.0
        version: 18.2.0
      react-dom:
        specifier: 18.2.0
        version: 18.2.0(react@18.2.0)
      typescript:
        specifier: 4.7.4
        version: 4.7.4

  website:
    dependencies:
      '@radix-ui/react-popover':
        specifier: ^0.1.6
        version: 0.1.6(@types/react@18.0.15)(react-dom@18.2.0)(react@18.2.0)
      cmdk:
        specifier: workspace:*
        version: link:../cmdk
      copy-to-clipboard:
        specifier: ^3.3.1
        version: 3.3.2
      framer-motion:
        specifier: ^6.5.1
        version: 6.5.1(react-dom@18.2.0)(react@18.2.0)
      next:
        specifier: 14.1.0
        version: 14.1.0(react-dom@18.2.0)(react@18.2.0)(sass@1.54.3)
      next-seo:
        specifier: ^5.5.0
        version: 5.5.0(next@14.1.0)(react-dom@18.2.0)(react@18.2.0)
      next-themes:
        specifier: ^0.2.0
        version: 0.2.0(next@14.1.0)(react-dom@18.2.0)(react@18.2.0)
      prism-react-renderer:
        specifier: ^1.3.5
        version: 1.3.5(react@18.2.0)
      react:
        specifier: 18.2.0
        version: 18.2.0
      react-dom:
        specifier: 18.2.0
        version: 18.2.0(react@18.2.0)
      sass:
        specifier: ^1.53.0
        version: 1.54.3
    devDependencies:
      '@types/node':
        specifier: 18.0.4
        version: 18.0.4
      '@types/react':
        specifier: 18.0.15
        version: 18.0.15
      '@types/react-dom':
        specifier: 18.0.6
        version: 18.0.6
      babel-eslint:
        specifier: ^10.1.0
        version: 10.1.0(eslint@8.21.0)
      eslint:
        specifier: ^8.19.0
        version: 8.21.0
      eslint-config-next:
        specifier: 12.2.2
        version: 12.2.2(eslint@8.21.0)(typescript@4.7.4)
      eslint-config-prettier:
        specifier: ^8.5.0
        version: 8.5.0(eslint@8.21.0)
      eslint-plugin-prettier:
        specifier: ^4.2.1
        version: 4.2.1(eslint-config-prettier@8.5.0)(eslint@8.21.0)(prettier@2.7.1)
      eslint-plugin-react:
        specifier: ^7.30.1
        version: 7.30.1(eslint@8.21.0)
      husky:
        specifier: ^8.0.1
        version: 8.0.1
      lint-staged:
        specifier: ^13.0.3
        version: 13.0.3
      typescript:
        specifier: 4.7.4
        version: 4.7.4

packages:

  /@babel/code-frame@7.18.6:
    resolution: {integrity: sha512-TDCmlK5eOvH+eH7cdAFlNXeVJqWIQ7gW9tY1GJIpUtFb6CmjVyq2VM3u71bOyR8CRihcCgMUYoDNyLXao3+70Q==}
    engines: {node: '>=6.9.0'}
    dependencies:
      '@babel/highlight': 7.18.6
    dev: true

  /@babel/generator@7.18.12:
    resolution: {integrity: sha512-dfQ8ebCN98SvyL7IxNMCUtZQSq5R7kxgN+r8qYTGDmmSion1hX2C0zq2yo1bsCDhXixokv1SAWTZUMYbO/V5zg==}
    engines: {node: '>=6.9.0'}
    dependencies:
      '@babel/types': 7.18.10
      '@jridgewell/gen-mapping': 0.3.2
      jsesc: 2.5.2
    dev: true

  /@babel/helper-environment-visitor@7.18.9:
    resolution: {integrity: sha512-3r/aACDJ3fhQ/EVgFy0hpj8oHyHpQc+LPtJoY9SzTThAsStm4Ptegq92vqKoE3vD706ZVFWITnMnxucw+S9Ipg==}
    engines: {node: '>=6.9.0'}
    dev: true

  /@babel/helper-function-name@7.18.9:
    resolution: {integrity: sha512-fJgWlZt7nxGksJS9a0XdSaI4XvpExnNIgRP+rVefWh5U7BL8pPuir6SJUmFKRfjWQ51OtWSzwOxhaH/EBWWc0A==}
    engines: {node: '>=6.9.0'}
    dependencies:
      '@babel/template': 7.18.10
      '@babel/types': 7.18.10
    dev: true

  /@babel/helper-hoist-variables@7.18.6:
    resolution: {integrity: sha512-UlJQPkFqFULIcyW5sbzgbkxn2FKRgwWiRexcuaR8RNJRy8+LLveqPjwZV/bwrLZCN0eUHD/x8D0heK1ozuoo6Q==}
    engines: {node: '>=6.9.0'}
    dependencies:
      '@babel/types': 7.18.10
    dev: true

  /@babel/helper-split-export-declaration@7.18.6:
    resolution: {integrity: sha512-bde1etTx6ZyTmobl9LLMMQsaizFVZrquTEHOqKeQESMKo4PlObf+8+JA25ZsIpZhT/WEd39+vOdLXAFG/nELpA==}
    engines: {node: '>=6.9.0'}
    dependencies:
      '@babel/types': 7.18.10
    dev: true

  /@babel/helper-string-parser@7.18.10:
    resolution: {integrity: sha512-XtIfWmeNY3i4t7t4D2t02q50HvqHybPqW2ki1kosnvWCwuCMeo81Jf0gwr85jy/neUdg5XDdeFE/80DXiO+njw==}
    engines: {node: '>=6.9.0'}
    dev: true

  /@babel/helper-validator-identifier@7.18.6:
    resolution: {integrity: sha512-MmetCkz9ej86nJQV+sFCxoGGrUbU3q02kgLciwkrt9QqEB7cP39oKEY0PakknEO0Gu20SskMRi+AYZ3b1TpN9g==}
    engines: {node: '>=6.9.0'}
    dev: true

  /@babel/highlight@7.18.6:
    resolution: {integrity: sha512-u7stbOuYjaPezCuLj29hNW1v64M2Md2qupEKP1fHc7WdOA3DgLh37suiSrZYY7haUB7iBeQZ9P1uiRF359do3g==}
    engines: {node: '>=6.9.0'}
    dependencies:
      '@babel/helper-validator-identifier': 7.18.6
      chalk: 2.4.2
      js-tokens: 4.0.0
    dev: true

  /@babel/parser@7.18.11:
    resolution: {integrity: sha512-9JKn5vN+hDt0Hdqn1PiJ2guflwP+B6Ga8qbDuoF0PzzVhrzsKIJo8yGqVk6CmMHiMei9w1C1Bp9IMJSIK+HPIQ==}
    engines: {node: '>=6.0.0'}
    hasBin: true
    dependencies:
      '@babel/types': 7.18.10
    dev: true

  /@babel/runtime-corejs3@7.18.9:
    resolution: {integrity: sha512-qZEWeccZCrHA2Au4/X05QW5CMdm4VjUDCrGq5gf1ZDcM4hRqreKrtwAn7yci9zfgAS9apvnsFXiGBHBAxZdK9A==}
    engines: {node: '>=6.9.0'}
    dependencies:
      core-js-pure: 3.24.1
      regenerator-runtime: 0.13.9
    dev: true

  /@babel/runtime@7.18.9:
    resolution: {integrity: sha512-lkqXDcvlFT5rvEjiu6+QYO+1GXrEHRo2LOtS7E4GtX5ESIZOgepqsZBVIj6Pv+a6zqsya9VCgiK1KAK4BvJDAw==}
    engines: {node: '>=6.9.0'}
    dependencies:
      regenerator-runtime: 0.13.9

  /@babel/runtime@7.23.4:
    resolution: {integrity: sha512-2Yv65nlWnWlSpe3fXEyX5i7fx5kIKo4Qbcj+hMO0odwaneFjfXw5fdum+4yL20O0QiaHpia0cYQ9xpNMqrBwHg==}
    engines: {node: '>=6.9.0'}
    dependencies:
      regenerator-runtime: 0.14.0
    dev: false

  /@babel/template@7.18.10:
    resolution: {integrity: sha512-TI+rCtooWHr3QJ27kJxfjutghu44DLnasDMwpDqCXVTal9RLp3RSYNh4NdBrRP2cQAoG9A8juOQl6P6oZG4JxA==}
    engines: {node: '>=6.9.0'}
    dependencies:
      '@babel/code-frame': 7.18.6
      '@babel/parser': 7.18.11
      '@babel/types': 7.18.10
    dev: true

  /@babel/traverse@7.18.11:
    resolution: {integrity: sha512-TG9PiM2R/cWCAy6BPJKeHzNbu4lPzOSZpeMfeNErskGpTJx6trEvFaVCbDvpcxwy49BKWmEPwiW8mrysNiDvIQ==}
    engines: {node: '>=6.9.0'}
    dependencies:
      '@babel/code-frame': 7.18.6
      '@babel/generator': 7.18.12
      '@babel/helper-environment-visitor': 7.18.9
      '@babel/helper-function-name': 7.18.9
      '@babel/helper-hoist-variables': 7.18.6
      '@babel/helper-split-export-declaration': 7.18.6
      '@babel/parser': 7.18.11
      '@babel/types': 7.18.10
      debug: 4.3.4
      globals: 11.12.0
    transitivePeerDependencies:
      - supports-color
    dev: true

  /@babel/types@7.18.10:
    resolution: {integrity: sha512-MJvnbEiiNkpjo+LknnmRrqbY1GPUUggjv+wQVjetM/AONoupqRALB7I6jGqNUAZsKcRIEu2J6FRFvsczljjsaQ==}
    engines: {node: '>=6.9.0'}
    dependencies:
      '@babel/helper-string-parser': 7.18.10
      '@babel/helper-validator-identifier': 7.18.6
      to-fast-properties: 2.0.0
    dev: true

  /@emotion/is-prop-valid@0.8.8:
    resolution: {integrity: sha512-u5WtneEAr5IDG2Wv65yhunPSMLIpuKsbuOktRojfrEiEvRyC85LgPMZI63cr7NUqT8ZIGdSVg8ZKGxIug4lXcA==}
    requiresBuild: true
    dependencies:
      '@emotion/memoize': 0.7.4
    dev: false
    optional: true

  /@emotion/memoize@0.7.4:
    resolution: {integrity: sha512-Ja/Vfqe3HpuzRsG1oBtWTHk2PGZ7GR+2Vz5iYGelAw8dx32K0y7PjVuxK6z1nMpZOqAFsRUPCkK1YjJ56qJlgw==}
    requiresBuild: true
    dev: false
    optional: true

  /@esbuild/aix-ppc64@0.19.12:
    resolution: {integrity: sha512-bmoCYyWdEL3wDQIVbcyzRyeKLgk2WtWLTWz1ZIAZF/EGbNOwSA6ew3PftJ1PqMiOOGu0OyFMzG53L0zqIpPeNA==}
    engines: {node: '>=12'}
    cpu: [ppc64]
    os: [aix]
    requiresBuild: true
    dev: true
    optional: true

  /@esbuild/android-arm64@0.19.12:
    resolution: {integrity: sha512-P0UVNGIienjZv3f5zq0DP3Nt2IE/3plFzuaS96vihvD0Hd6H/q4WXUGpCxD/E8YrSXfNyRPbpTq+T8ZQioSuPA==}
    engines: {node: '>=12'}
    cpu: [arm64]
    os: [android]
    requiresBuild: true
    dev: true
    optional: true

  /@esbuild/android-arm@0.19.12:
    resolution: {integrity: sha512-qg/Lj1mu3CdQlDEEiWrlC4eaPZ1KztwGJ9B6J+/6G+/4ewxJg7gqj8eVYWvao1bXrqGiW2rsBZFSX3q2lcW05w==}
    engines: {node: '>=12'}
    cpu: [arm]
    os: [android]
    requiresBuild: true
    dev: true
    optional: true

  /@esbuild/android-x64@0.19.12:
    resolution: {integrity: sha512-3k7ZoUW6Q6YqhdhIaq/WZ7HwBpnFBlW905Fa4s4qWJyiNOgT1dOqDiVAQFwBH7gBRZr17gLrlFCRzF6jFh7Kew==}
    engines: {node: '>=12'}
    cpu: [x64]
    os: [android]
    requiresBuild: true
    dev: true
    optional: true

  /@esbuild/darwin-arm64@0.19.12:
    resolution: {integrity: sha512-B6IeSgZgtEzGC42jsI+YYu9Z3HKRxp8ZT3cqhvliEHovq8HSX2YX8lNocDn79gCKJXOSaEot9MVYky7AKjCs8g==}
    engines: {node: '>=12'}
    cpu: [arm64]
    os: [darwin]
    requiresBuild: true
    dev: true
    optional: true

  /@esbuild/darwin-x64@0.19.12:
    resolution: {integrity: sha512-hKoVkKzFiToTgn+41qGhsUJXFlIjxI/jSYeZf3ugemDYZldIXIxhvwN6erJGlX4t5h417iFuheZ7l+YVn05N3A==}
    engines: {node: '>=12'}
    cpu: [x64]
    os: [darwin]
    requiresBuild: true
    dev: true
    optional: true

  /@esbuild/freebsd-arm64@0.19.12:
    resolution: {integrity: sha512-4aRvFIXmwAcDBw9AueDQ2YnGmz5L6obe5kmPT8Vd+/+x/JMVKCgdcRwH6APrbpNXsPz+K653Qg8HB/oXvXVukA==}
    engines: {node: '>=12'}
    cpu: [arm64]
    os: [freebsd]
    requiresBuild: true
    dev: true
    optional: true

  /@esbuild/freebsd-x64@0.19.12:
    resolution: {integrity: sha512-EYoXZ4d8xtBoVN7CEwWY2IN4ho76xjYXqSXMNccFSx2lgqOG/1TBPW0yPx1bJZk94qu3tX0fycJeeQsKovA8gg==}
    engines: {node: '>=12'}
    cpu: [x64]
    os: [freebsd]
    requiresBuild: true
    dev: true
    optional: true

  /@esbuild/linux-arm64@0.19.12:
    resolution: {integrity: sha512-EoTjyYyLuVPfdPLsGVVVC8a0p1BFFvtpQDB/YLEhaXyf/5bczaGeN15QkR+O4S5LeJ92Tqotve7i1jn35qwvdA==}
    engines: {node: '>=12'}
    cpu: [arm64]
    os: [linux]
    requiresBuild: true
    dev: true
    optional: true

  /@esbuild/linux-arm@0.19.12:
    resolution: {integrity: sha512-J5jPms//KhSNv+LO1S1TX1UWp1ucM6N6XuL6ITdKWElCu8wXP72l9MM0zDTzzeikVyqFE6U8YAV9/tFyj0ti+w==}
    engines: {node: '>=12'}
    cpu: [arm]
    os: [linux]
    requiresBuild: true
    dev: true
    optional: true

  /@esbuild/linux-ia32@0.19.12:
    resolution: {integrity: sha512-Thsa42rrP1+UIGaWz47uydHSBOgTUnwBwNq59khgIwktK6x60Hivfbux9iNR0eHCHzOLjLMLfUMLCypBkZXMHA==}
    engines: {node: '>=12'}
    cpu: [ia32]
    os: [linux]
    requiresBuild: true
    dev: true
    optional: true

  /@esbuild/linux-loong64@0.19.12:
    resolution: {integrity: sha512-LiXdXA0s3IqRRjm6rV6XaWATScKAXjI4R4LoDlvO7+yQqFdlr1Bax62sRwkVvRIrwXxvtYEHHI4dm50jAXkuAA==}
    engines: {node: '>=12'}
    cpu: [loong64]
    os: [linux]
    requiresBuild: true
    dev: true
    optional: true

  /@esbuild/linux-mips64el@0.19.12:
    resolution: {integrity: sha512-fEnAuj5VGTanfJ07ff0gOA6IPsvrVHLVb6Lyd1g2/ed67oU1eFzL0r9WL7ZzscD+/N6i3dWumGE1Un4f7Amf+w==}
    engines: {node: '>=12'}
    cpu: [mips64el]
    os: [linux]
    requiresBuild: true
    dev: true
    optional: true

  /@esbuild/linux-ppc64@0.19.12:
    resolution: {integrity: sha512-nYJA2/QPimDQOh1rKWedNOe3Gfc8PabU7HT3iXWtNUbRzXS9+vgB0Fjaqr//XNbd82mCxHzik2qotuI89cfixg==}
    engines: {node: '>=12'}
    cpu: [ppc64]
    os: [linux]
    requiresBuild: true
    dev: true
    optional: true

  /@esbuild/linux-riscv64@0.19.12:
    resolution: {integrity: sha512-2MueBrlPQCw5dVJJpQdUYgeqIzDQgw3QtiAHUC4RBz9FXPrskyyU3VI1hw7C0BSKB9OduwSJ79FTCqtGMWqJHg==}
    engines: {node: '>=12'}
    cpu: [riscv64]
    os: [linux]
    requiresBuild: true
    dev: true
    optional: true

  /@esbuild/linux-s390x@0.19.12:
    resolution: {integrity: sha512-+Pil1Nv3Umes4m3AZKqA2anfhJiVmNCYkPchwFJNEJN5QxmTs1uzyy4TvmDrCRNT2ApwSari7ZIgrPeUx4UZDg==}
    engines: {node: '>=12'}
    cpu: [s390x]
    os: [linux]
    requiresBuild: true
    dev: true
    optional: true

  /@esbuild/linux-x64@0.19.12:
    resolution: {integrity: sha512-B71g1QpxfwBvNrfyJdVDexenDIt1CiDN1TIXLbhOw0KhJzE78KIFGX6OJ9MrtC0oOqMWf+0xop4qEU8JrJTwCg==}
    engines: {node: '>=12'}
    cpu: [x64]
    os: [linux]
    requiresBuild: true
    dev: true
    optional: true

  /@esbuild/netbsd-x64@0.19.12:
    resolution: {integrity: sha512-3ltjQ7n1owJgFbuC61Oj++XhtzmymoCihNFgT84UAmJnxJfm4sYCiSLTXZtE00VWYpPMYc+ZQmB6xbSdVh0JWA==}
    engines: {node: '>=12'}
    cpu: [x64]
    os: [netbsd]
    requiresBuild: true
    dev: true
    optional: true

  /@esbuild/openbsd-x64@0.19.12:
    resolution: {integrity: sha512-RbrfTB9SWsr0kWmb9srfF+L933uMDdu9BIzdA7os2t0TXhCRjrQyCeOt6wVxr79CKD4c+p+YhCj31HBkYcXebw==}
    engines: {node: '>=12'}
    cpu: [x64]
    os: [openbsd]
    requiresBuild: true
    dev: true
    optional: true

  /@esbuild/sunos-x64@0.19.12:
    resolution: {integrity: sha512-HKjJwRrW8uWtCQnQOz9qcU3mUZhTUQvi56Q8DPTLLB+DawoiQdjsYq+j+D3s9I8VFtDr+F9CjgXKKC4ss89IeA==}
    engines: {node: '>=12'}
    cpu: [x64]
    os: [sunos]
    requiresBuild: true
    dev: true
    optional: true

  /@esbuild/win32-arm64@0.19.12:
    resolution: {integrity: sha512-URgtR1dJnmGvX864pn1B2YUYNzjmXkuJOIqG2HdU62MVS4EHpU2946OZoTMnRUHklGtJdJZ33QfzdjGACXhn1A==}
    engines: {node: '>=12'}
    cpu: [arm64]
    os: [win32]
    requiresBuild: true
    dev: true
    optional: true

  /@esbuild/win32-ia32@0.19.12:
    resolution: {integrity: sha512-+ZOE6pUkMOJfmxmBZElNOx72NKpIa/HFOMGzu8fqzQJ5kgf6aTGrcJaFsNiVMH4JKpMipyK+7k0n2UXN7a8YKQ==}
    engines: {node: '>=12'}
    cpu: [ia32]
    os: [win32]
    requiresBuild: true
    dev: true
    optional: true

  /@esbuild/win32-x64@0.19.12:
    resolution: {integrity: sha512-T1QyPSDCyMXaO3pzBkF96E8xMkiRYbUEZADd29SyPGabqxMViNoii+NcK7eWJAEoU6RZyEm5lVSIjTmcdoB9HA==}
    engines: {node: '>=12'}
    cpu: [x64]
    os: [win32]
    requiresBuild: true
    dev: true
    optional: true

  /@eslint/eslintrc@1.3.0:
    resolution: {integrity: sha512-UWW0TMTmk2d7hLcWD1/e2g5HDM/HQ3csaLSqXCfqwh4uNDuNqlaKWXmEsL4Cs41Z0KnILNvwbHAah3C2yt06kw==}
    engines: {node: ^12.22.0 || ^14.17.0 || >=16.0.0}
    dependencies:
      ajv: 6.12.6
      debug: 4.3.4
      espree: 9.3.3
      globals: 13.17.0
      ignore: 5.2.0
      import-fresh: 3.3.0
      js-yaml: 4.1.0
      minimatch: 3.1.2
      strip-json-comments: 3.1.1
    transitivePeerDependencies:
      - supports-color
    dev: true

  /@humanwhocodes/config-array@0.10.4:
    resolution: {integrity: sha512-mXAIHxZT3Vcpg83opl1wGlVZ9xydbfZO3r5YfRSH6Gpp2J/PfdBP0wbDa2sO6/qRbcalpoevVyW6A/fI6LfeMw==}
    engines: {node: '>=10.10.0'}
    dependencies:
      '@humanwhocodes/object-schema': 1.2.1
      debug: 4.3.4
      minimatch: 3.1.2
    transitivePeerDependencies:
      - supports-color
    dev: true

  /@humanwhocodes/gitignore-to-minimatch@1.0.2:
    resolution: {integrity: sha512-rSqmMJDdLFUsyxR6FMtD00nfQKKLFb1kv+qBbOVKqErvloEIJLo5bDTJTQNTYgeyp78JsA7u/NPi5jT1GR/MuA==}
    dev: true

  /@humanwhocodes/object-schema@1.2.1:
    resolution: {integrity: sha512-ZnQMnLV4e7hDlUvw8H+U8ASL02SS2Gn6+9Ac3wGGLIe7+je2AeAOxPY+izIPJDfFDb7eDjev0Us8MO1iFRN8hA==}
    dev: true

  /@jridgewell/gen-mapping@0.3.2:
    resolution: {integrity: sha512-mh65xKQAzI6iBcFzwv28KVWSmCkdRBWoOh+bYQGW3+6OZvbbN3TqMGo5hqYxQniRcH9F2VZIoJCm4pa3BPDK/A==}
    engines: {node: '>=6.0.0'}
    dependencies:
      '@jridgewell/set-array': 1.1.2
      '@jridgewell/sourcemap-codec': 1.4.14
      '@jridgewell/trace-mapping': 0.3.14
    dev: true

  /@jridgewell/gen-mapping@0.3.3:
    resolution: {integrity: sha512-HLhSWOLRi875zjjMG/r+Nv0oCW8umGb0BgEhyX3dDX3egwZtB8PqLnjz3yedt8R5StBrzcg4aBpnh8UA9D1BoQ==}
    engines: {node: '>=6.0.0'}
    dependencies:
      '@jridgewell/set-array': 1.1.2
      '@jridgewell/sourcemap-codec': 1.4.15
      '@jridgewell/trace-mapping': 0.3.20
    dev: true

  /@jridgewell/resolve-uri@3.1.0:
    resolution: {integrity: sha512-F2msla3tad+Mfht5cJq7LSXcdudKTWCVYUgw6pLFOOHSTtZlj6SWNYAp+AhuqLmWdBO2X5hPrLcu8cVP8fy28w==}
    engines: {node: '>=6.0.0'}
    dev: true

  /@jridgewell/resolve-uri@3.1.1:
    resolution: {integrity: sha512-dSYZh7HhCDtCKm4QakX0xFpsRDqjjtZf/kjI/v3T3Nwt5r8/qz/M19F9ySyOqU94SXBmeG9ttTul+YnR4LOxFA==}
    engines: {node: '>=6.0.0'}
    dev: true

  /@jridgewell/set-array@1.1.2:
    resolution: {integrity: sha512-xnkseuNADM0gt2bs+BvhO0p78Mk762YnZdsuzFV018NoG1Sj1SCQvpSqa7XUaTam5vAGasABV9qXASMKnFMwMw==}
    engines: {node: '>=6.0.0'}
    dev: true

  /@jridgewell/sourcemap-codec@1.4.14:
    resolution: {integrity: sha512-XPSJHWmi394fuUuzDnGz1wiKqWfo1yXecHQMRf2l6hztTO+nPru658AyDngaBe7isIxEkRsPR3FZh+s7iVa4Uw==}
    dev: true

  /@jridgewell/sourcemap-codec@1.4.15:
    resolution: {integrity: sha512-eF2rxCRulEKXHTRiDrDy6erMYWqNw4LPdQ8UQA4huuxaQsVeRPFl2oM8oDGxMFhJUWZf9McpLtJasDDZb/Bpeg==}
    dev: true

  /@jridgewell/trace-mapping@0.3.14:
    resolution: {integrity: sha512-bJWEfQ9lPTvm3SneWwRFVLzrh6nhjwqw7TUFFBEMzwvg7t7PCDenf2lDwqo4NQXzdpgBXyFgDWnQA+2vkruksQ==}
    dependencies:
      '@jridgewell/resolve-uri': 3.1.0
      '@jridgewell/sourcemap-codec': 1.4.14
    dev: true

  /@jridgewell/trace-mapping@0.3.20:
    resolution: {integrity: sha512-R8LcPeWZol2zR8mmH3JeKQ6QRCFb7XgUhV9ZlGhHLGyg4wpPiPZNQOOWhFZhxKw8u//yTbNGI42Bx/3paXEQ+Q==}
    dependencies:
      '@jridgewell/resolve-uri': 3.1.1
      '@jridgewell/sourcemap-codec': 1.4.15
    dev: true

  /@motionone/animation@10.13.2:
    resolution: {integrity: sha512-YGWss58IR2X4lOjW89rv1Q+/Nq/QhfltaggI7i8sZTpKC1yUvM+XYDdvlRpWc6dk8LviMBrddBJAlLdbaqeRmw==}
    dependencies:
      '@motionone/easing': 10.13.2
      '@motionone/types': 10.13.2
      '@motionone/utils': 10.13.2
      tslib: 2.4.0
    dev: false

  /@motionone/dom@10.12.0:
    resolution: {integrity: sha512-UdPTtLMAktHiqV0atOczNYyDd/d8Cf5fFsd1tua03PqTwwCe/6lwhLSQ8a7TbnQ5SN0gm44N1slBfj+ORIhrqw==}
    dependencies:
      '@motionone/animation': 10.13.2
      '@motionone/generators': 10.13.2
      '@motionone/types': 10.13.2
      '@motionone/utils': 10.13.2
      hey-listen: 1.0.8
      tslib: 2.4.0
    dev: false

  /@motionone/easing@10.13.2:
    resolution: {integrity: sha512-3HqctS5NyDfDQ+8+cZqc3Pu7I6amFCt9zDUjcozHyFXHh4PKYHK4+GJDFjJIS8bCAF2BrJmpmduDQ2V7lFEYeQ==}
    dependencies:
      '@motionone/utils': 10.13.2
      tslib: 2.4.0
    dev: false

  /@motionone/generators@10.13.2:
    resolution: {integrity: sha512-QMoXV1MXEEhR6D3dct/RMMS1FwJlAsW+kMPbFGzBA4NbweblgeYQCft9DcDAVpV9wIwD6qvlBG9u99sOXLfHiA==}
    dependencies:
      '@motionone/types': 10.13.2
      '@motionone/utils': 10.13.2
      tslib: 2.4.0
    dev: false

  /@motionone/types@10.13.2:
    resolution: {integrity: sha512-yYV4q5v5F0iADhab4wHfqaRJnM/eVtQLjUPhyEcS72aUz/xyOzi09GzD/Gu+K506BDfqn5eULIilUI77QNaqhw==}
    dev: false

  /@motionone/utils@10.13.2:
    resolution: {integrity: sha512-6Lw5bDA/w7lrPmT/jYWQ76lkHlHs9fl2NZpJ22cVy1kKDdEH+Cl1U6hMTpdphO6VQktQ6v2APngag91WBKLqlA==}
    dependencies:
      '@motionone/types': 10.13.2
      hey-listen: 1.0.8
      tslib: 2.4.0
    dev: false

  /@next/env@12.1.6:
    resolution: {integrity: sha512-Te/OBDXFSodPU6jlXYPAXpmZr/AkG6DCATAxttQxqOWaq6eDFX25Db3dK0120GZrSZmv4QCe9KsZmJKDbWs4OA==}
    dev: false

  /@next/env@14.1.0:
    resolution: {integrity: sha512-Py8zIo+02ht82brwwhTg36iogzFqGLPXlRGKQw5s+qP/kMNc4MAyDeEwBKDijk6zTIbegEgu8Qy7C1LboslQAw==}
    dev: false

  /@next/eslint-plugin-next@12.2.2:
    resolution: {integrity: sha512-XOi0WzJhGH3Lk51SkSu9eZxF+IY1ZZhWcJTIGBycAbWU877IQa6+6KxMATWCOs7c+bmp6Sd8KywXJaDRxzu0JA==}
    dependencies:
      glob: 7.1.7
    dev: true

  /@next/swc-android-arm-eabi@12.1.6:
    resolution: {integrity: sha512-BxBr3QAAAXWgk/K7EedvzxJr2dE014mghBSA9iOEAv0bMgF+MRq4PoASjuHi15M2zfowpcRG8XQhMFtxftCleQ==}
    engines: {node: '>= 10'}
    cpu: [arm]
    os: [android]
    requiresBuild: true
    dev: false
    optional: true

  /@next/swc-android-arm64@12.1.6:
    resolution: {integrity: sha512-EboEk3ROYY7U6WA2RrMt/cXXMokUTXXfnxe2+CU+DOahvbrO8QSWhlBl9I9ZbFzJx28AGB9Yo3oQHCvph/4Lew==}
    engines: {node: '>= 10'}
    cpu: [arm64]
    os: [android]
    requiresBuild: true
    dev: false
    optional: true

  /@next/swc-darwin-arm64@12.1.6:
    resolution: {integrity: sha512-P0EXU12BMSdNj1F7vdkP/VrYDuCNwBExtRPDYawgSUakzi6qP0iKJpya2BuLvNzXx+XPU49GFuDC5X+SvY0mOw==}
    engines: {node: '>= 10'}
    cpu: [arm64]
    os: [darwin]
    requiresBuild: true
    dev: false
    optional: true

  /@next/swc-darwin-arm64@14.1.0:
    resolution: {integrity: sha512-nUDn7TOGcIeyQni6lZHfzNoo9S0euXnu0jhsbMOmMJUBfgsnESdjN97kM7cBqQxZa8L/bM9om/S5/1dzCrW6wQ==}
    engines: {node: '>= 10'}
    cpu: [arm64]
    os: [darwin]
    requiresBuild: true
    dev: false
    optional: true

  /@next/swc-darwin-x64@12.1.6:
    resolution: {integrity: sha512-9FptMnbgHJK3dRDzfTpexs9S2hGpzOQxSQbe8omz6Pcl7rnEp9x4uSEKY51ho85JCjL4d0tDLBcXEJZKKLzxNg==}
    engines: {node: '>= 10'}
    cpu: [x64]
    os: [darwin]
    requiresBuild: true
    dev: false
    optional: true

  /@next/swc-darwin-x64@14.1.0:
    resolution: {integrity: sha512-1jgudN5haWxiAl3O1ljUS2GfupPmcftu2RYJqZiMJmmbBT5M1XDffjUtRUzP4W3cBHsrvkfOFdQ71hAreNQP6g==}
    engines: {node: '>= 10'}
    cpu: [x64]
    os: [darwin]
    requiresBuild: true
    dev: false
    optional: true

  /@next/swc-linux-arm-gnueabihf@12.1.6:
    resolution: {integrity: sha512-PvfEa1RR55dsik/IDkCKSFkk6ODNGJqPY3ysVUZqmnWMDSuqFtf7BPWHFa/53znpvVB5XaJ5Z1/6aR5CTIqxPw==}
    engines: {node: '>= 10'}
    cpu: [arm]
    os: [linux]
    requiresBuild: true
    dev: false
    optional: true

  /@next/swc-linux-arm64-gnu@12.1.6:
    resolution: {integrity: sha512-53QOvX1jBbC2ctnmWHyRhMajGq7QZfl974WYlwclXarVV418X7ed7o/EzGY+YVAEKzIVaAB9JFFWGXn8WWo0gQ==}
    engines: {node: '>= 10'}
    cpu: [arm64]
    os: [linux]
    requiresBuild: true
    dev: false
    optional: true

  /@next/swc-linux-arm64-gnu@14.1.0:
    resolution: {integrity: sha512-RHo7Tcj+jllXUbK7xk2NyIDod3YcCPDZxj1WLIYxd709BQ7WuRYl3OWUNG+WUfqeQBds6kvZYlc42NJJTNi4tQ==}
    engines: {node: '>= 10'}
    cpu: [arm64]
    os: [linux]
    requiresBuild: true
    dev: false
    optional: true

  /@next/swc-linux-arm64-musl@12.1.6:
    resolution: {integrity: sha512-CMWAkYqfGdQCS+uuMA1A2UhOfcUYeoqnTW7msLr2RyYAys15pD960hlDfq7QAi8BCAKk0sQ2rjsl0iqMyziohQ==}
    engines: {node: '>= 10'}
    cpu: [arm64]
    os: [linux]
    requiresBuild: true
    dev: false
    optional: true

  /@next/swc-linux-arm64-musl@14.1.0:
    resolution: {integrity: sha512-v6kP8sHYxjO8RwHmWMJSq7VZP2nYCkRVQ0qolh2l6xroe9QjbgV8siTbduED4u0hlk0+tjS6/Tuy4n5XCp+l6g==}
    engines: {node: '>= 10'}
    cpu: [arm64]
    os: [linux]
    requiresBuild: true
    dev: false
    optional: true

  /@next/swc-linux-x64-gnu@12.1.6:
    resolution: {integrity: sha512-AC7jE4Fxpn0s3ujngClIDTiEM/CQiB2N2vkcyWWn6734AmGT03Duq6RYtPMymFobDdAtZGFZd5nR95WjPzbZAQ==}
    engines: {node: '>= 10'}
    cpu: [x64]
    os: [linux]
    requiresBuild: true
    dev: false
    optional: true

  /@next/swc-linux-x64-gnu@14.1.0:
    resolution: {integrity: sha512-zJ2pnoFYB1F4vmEVlb/eSe+VH679zT1VdXlZKX+pE66grOgjmKJHKacf82g/sWE4MQ4Rk2FMBCRnX+l6/TVYzQ==}
    engines: {node: '>= 10'}
    cpu: [x64]
    os: [linux]
    requiresBuild: true
    dev: false
    optional: true

  /@next/swc-linux-x64-musl@12.1.6:
    resolution: {integrity: sha512-c9Vjmi0EVk0Kou2qbrynskVarnFwfYIi+wKufR9Ad7/IKKuP6aEhOdZiIIdKsYWRtK2IWRF3h3YmdnEa2WLUag==}
    engines: {node: '>= 10'}
    cpu: [x64]
    os: [linux]
    requiresBuild: true
    dev: false
    optional: true

  /@next/swc-linux-x64-musl@14.1.0:
    resolution: {integrity: sha512-rbaIYFt2X9YZBSbH/CwGAjbBG2/MrACCVu2X0+kSykHzHnYH5FjHxwXLkcoJ10cX0aWCEynpu+rP76x0914atg==}
    engines: {node: '>= 10'}
    cpu: [x64]
    os: [linux]
    requiresBuild: true
    dev: false
    optional: true

  /@next/swc-win32-arm64-msvc@12.1.6:
    resolution: {integrity: sha512-3UTOL/5XZSKFelM7qN0it35o3Cegm6LsyuERR3/OoqEExyj3aCk7F025b54/707HTMAnjlvQK3DzLhPu/xxO4g==}
    engines: {node: '>= 10'}
    cpu: [arm64]
    os: [win32]
    requiresBuild: true
    dev: false
    optional: true

  /@next/swc-win32-arm64-msvc@14.1.0:
    resolution: {integrity: sha512-o1N5TsYc8f/HpGt39OUQpQ9AKIGApd3QLueu7hXk//2xq5Z9OxmV6sQfNp8C7qYmiOlHYODOGqNNa0e9jvchGQ==}
    engines: {node: '>= 10'}
    cpu: [arm64]
    os: [win32]
    requiresBuild: true
    dev: false
    optional: true

  /@next/swc-win32-ia32-msvc@12.1.6:
    resolution: {integrity: sha512-8ZWoj6nCq6fI1yCzKq6oK0jE6Mxlz4MrEsRyu0TwDztWQWe7rh4XXGLAa2YVPatYcHhMcUL+fQQbqd1MsgaSDA==}
    engines: {node: '>= 10'}
    cpu: [ia32]
    os: [win32]
    requiresBuild: true
    dev: false
    optional: true

  /@next/swc-win32-ia32-msvc@14.1.0:
    resolution: {integrity: sha512-XXIuB1DBRCFwNO6EEzCTMHT5pauwaSj4SWs7CYnME57eaReAKBXCnkUE80p/pAZcewm7hs+vGvNqDPacEXHVkw==}
    engines: {node: '>= 10'}
    cpu: [ia32]
    os: [win32]
    requiresBuild: true
    dev: false
    optional: true

  /@next/swc-win32-x64-msvc@12.1.6:
    resolution: {integrity: sha512-4ZEwiRuZEicXhXqmhw3+de8Z4EpOLQj/gp+D9fFWo6ii6W1kBkNNvvEx4A90ugppu+74pT1lIJnOuz3A9oQeJA==}
    engines: {node: '>= 10'}
    cpu: [x64]
    os: [win32]
    requiresBuild: true
    dev: false
    optional: true

  /@next/swc-win32-x64-msvc@14.1.0:
    resolution: {integrity: sha512-9WEbVRRAqJ3YFVqEZIxUqkiO8l1nool1LmNxygr5HWF8AcSYsEpneUDhmjUVJEzO2A04+oPtZdombzzPPkTtgg==}
    engines: {node: '>= 10'}
    cpu: [x64]
    os: [win32]
    requiresBuild: true
    dev: false
    optional: true

  /@nodelib/fs.scandir@2.1.5:
    resolution: {integrity: sha512-vq24Bq3ym5HEQm2NKCr3yXDwjc7vTsEThRDnkp2DK9p1uqLR+DHurm/NOTo0KG7HYHU7eppKZj3MyqYuMBf62g==}
    engines: {node: '>= 8'}
    dependencies:
      '@nodelib/fs.stat': 2.0.5
      run-parallel: 1.2.0
    dev: true

  /@nodelib/fs.stat@2.0.5:
    resolution: {integrity: sha512-RkhPPp2zrqDAQA/2jNhnztcPAlv64XdhIp7a7454A5ovI7Bukxgt7MX7udwAu3zg1DcpPU0rz3VV1SeaqvY4+A==}
    engines: {node: '>= 8'}
    dev: true

  /@nodelib/fs.walk@1.2.8:
    resolution: {integrity: sha512-oGB+UxlgWcgQkgwo8GcEGwemoTFt3FIO9ababBmaGwXIoBKZ+GTy0pP185beGg7Llih/NSHSV2XAs1lnznocSg==}
    engines: {node: '>= 8'}
    dependencies:
      '@nodelib/fs.scandir': 2.1.5
      fastq: 1.13.0
    dev: true

  /@playwright/test@1.41.1:
    resolution: {integrity: sha512-9g8EWTjiQ9yFBXc6HjCWe41msLpxEX0KhmfmPl9RPLJdfzL4F0lg2BdJ91O9azFdl11y1pmpwdjBiSxvqc+btw==}
    engines: {node: '>=16'}
    hasBin: true
    dependencies:
      playwright: 1.41.1
    dev: true

  /@radix-ui/popper@0.1.0:
    resolution: {integrity: sha512-uzYeElL3w7SeNMuQpXiFlBhTT+JyaNMCwDfjKkrzugEcYrf5n52PHqncNdQPUtR42hJh8V9FsqyEDbDxkeNjJQ==}
    dependencies:
      '@babel/runtime': 7.18.9
      csstype: 3.1.2
    dev: false

  /@radix-ui/primitive@0.1.0:
    resolution: {integrity: sha512-tqxZKybwN5Fa3VzZry4G6mXAAb9aAqKmPtnVbZpL0vsBwvOHTBwsjHVPXylocYLwEtBY9SCe665bYnNB515uoA==}
    dependencies:
      '@babel/runtime': 7.18.9
    dev: false

  /@radix-ui/primitive@1.0.1:
    resolution: {integrity: sha512-yQ8oGX2GVsEYMWGxcovu1uGWPCxV5BFfeeYxqPmuAzUyLT9qmaMXSAhXpb0WrspIeqYzdJpkh2vHModJPgRIaw==}
    dependencies:
      '@babel/runtime': 7.23.4
    dev: false

  /@radix-ui/react-arrow@0.1.4(react@18.2.0):
    resolution: {integrity: sha512-BB6XzAb7Ml7+wwpFdYVtZpK1BlMgqyafSQNGzhIpSZ4uXvXOHPlR5GP8M449JkeQzgQjv9Mp1AsJxFC0KuOtuA==}
    peerDependencies:
      react: ^16.8 || ^17.0
    dependencies:
      '@babel/runtime': 7.18.9
      '@radix-ui/react-primitive': 0.1.4(react@18.2.0)
      react: 18.2.0
    dev: false

  /@radix-ui/react-compose-refs@0.1.0(react@18.2.0):
    resolution: {integrity: sha512-eyclbh+b77k+69Dk72q3694OHrn9B3QsoIRx7ywX341U9RK1ThgQjMFZoPtmZNQTksXHLNEiefR8hGVeFyInGg==}
    peerDependencies:
      react: ^16.8 || ^17.0
    dependencies:
      '@babel/runtime': 7.18.9
      react: 18.2.0
    dev: false

  /@radix-ui/react-compose-refs@1.0.1(@types/react@18.0.15)(react@18.2.0):
    resolution: {integrity: sha512-fDSBgd44FKHa1FRMU59qBMPFcl2PZE+2nmqunj+BWFyYYjnhIDWL2ItDs3rrbJDQOtzt5nIebLCQc4QRfz6LJw==}
    peerDependencies:
      '@types/react': '*'
      react: ^16.8 || ^17.0 || ^18.0
    peerDependenciesMeta:
      '@types/react':
        optional: true
    dependencies:
      '@babel/runtime': 7.23.4
      '@types/react': 18.0.15
      react: 18.2.0
    dev: false

<<<<<<< HEAD
  /@radix-ui/react-compose-refs/1.0.1_@types+react@18.0.15:
    resolution: {integrity: sha512-fDSBgd44FKHa1FRMU59qBMPFcl2PZE+2nmqunj+BWFyYYjnhIDWL2ItDs3rrbJDQOtzt5nIebLCQc4QRfz6LJw==}
    peerDependencies:
      '@types/react': '*'
      react: ^16.8 || ^17.0 || ^18.0
    peerDependenciesMeta:
      '@types/react':
        optional: true
    dependencies:
      '@babel/runtime': 7.18.9
      '@types/react': 18.0.15
    dev: false

  /@radix-ui/react-context/0.1.1_react@18.2.0:
=======
  /@radix-ui/react-context@0.1.1(react@18.2.0):
>>>>>>> eb404c08
    resolution: {integrity: sha512-PkyVX1JsLBioeu0jB9WvRpDBBLtLZohVDT3BB5CTSJqActma8S8030P57mWZb4baZifMvN7KKWPAA40UmWKkQg==}
    peerDependencies:
      react: ^16.8 || ^17.0
    dependencies:
      '@babel/runtime': 7.18.9
      react: 18.2.0
    dev: false

  /@radix-ui/react-context@1.0.1(@types/react@18.0.15)(react@18.2.0):
    resolution: {integrity: sha512-ebbrdFoYTcuZ0v4wG5tedGnp9tzcV8awzsxYph7gXUyvnNLuTIcCk1q17JEbnVhXAKG9oX3KtchwiMIAYp9NLg==}
    peerDependencies:
      '@types/react': '*'
      react: ^16.8 || ^17.0 || ^18.0
    peerDependenciesMeta:
      '@types/react':
        optional: true
    dependencies:
      '@babel/runtime': 7.23.4
      '@types/react': 18.0.15
      react: 18.2.0
    dev: false

  /@radix-ui/react-dialog@1.0.5(@types/react@18.0.15)(react-dom@18.2.0)(react@18.2.0):
    resolution: {integrity: sha512-GjWJX/AUpB703eEBanuBnIWdIXg6NvJFCXcNlSZk4xdszCdhrJgBoUd1cGk67vFO+WdA2pfI/plOpqz/5GUP6Q==}
    peerDependencies:
      '@types/react': '*'
      '@types/react-dom': '*'
      react: ^16.8 || ^17.0 || ^18.0
      react-dom: ^16.8 || ^17.0 || ^18.0
    peerDependenciesMeta:
      '@types/react':
        optional: true
      '@types/react-dom':
        optional: true
    dependencies:
      '@babel/runtime': 7.23.4
      '@radix-ui/primitive': 1.0.1
      '@radix-ui/react-compose-refs': 1.0.1(@types/react@18.0.15)(react@18.2.0)
      '@radix-ui/react-context': 1.0.1(@types/react@18.0.15)(react@18.2.0)
      '@radix-ui/react-dismissable-layer': 1.0.5(@types/react@18.0.15)(react-dom@18.2.0)(react@18.2.0)
      '@radix-ui/react-focus-guards': 1.0.1(@types/react@18.0.15)(react@18.2.0)
      '@radix-ui/react-focus-scope': 1.0.4(@types/react@18.0.15)(react-dom@18.2.0)(react@18.2.0)
      '@radix-ui/react-id': 1.0.1(@types/react@18.0.15)(react@18.2.0)
      '@radix-ui/react-portal': 1.0.4(@types/react@18.0.15)(react-dom@18.2.0)(react@18.2.0)
      '@radix-ui/react-presence': 1.0.1(@types/react@18.0.15)(react-dom@18.2.0)(react@18.2.0)
      '@radix-ui/react-primitive': 1.0.3(@types/react@18.0.15)(react-dom@18.2.0)(react@18.2.0)
      '@radix-ui/react-slot': 1.0.2(@types/react@18.0.15)(react@18.2.0)
      '@radix-ui/react-use-controllable-state': 1.0.1(@types/react@18.0.15)(react@18.2.0)
      '@types/react': 18.0.15
      aria-hidden: 1.2.3
      react: 18.2.0
      react-dom: 18.2.0(react@18.2.0)
      react-remove-scroll: 2.5.5(@types/react@18.0.15)(react@18.2.0)
    dev: false

  /@radix-ui/react-dismissable-layer@0.1.5(react@18.2.0):
    resolution: {integrity: sha512-J+fYWijkX4M4QKwf9dtu1oC0U6e6CEl8WhBp3Ad23yz2Hia0XCo6Pk/mp5CAFy4QBtQedTSkhW05AdtSOEoajQ==}
    peerDependencies:
      react: ^16.8 || ^17.0
    dependencies:
      '@babel/runtime': 7.18.9
      '@radix-ui/primitive': 0.1.0
      '@radix-ui/react-compose-refs': 0.1.0(react@18.2.0)
      '@radix-ui/react-primitive': 0.1.4(react@18.2.0)
      '@radix-ui/react-use-body-pointer-events': 0.1.1(react@18.2.0)
      '@radix-ui/react-use-callback-ref': 0.1.0(react@18.2.0)
      '@radix-ui/react-use-escape-keydown': 0.1.0(react@18.2.0)
      react: 18.2.0
    dev: false

  /@radix-ui/react-dismissable-layer@1.0.5(@types/react@18.0.15)(react-dom@18.2.0)(react@18.2.0):
    resolution: {integrity: sha512-aJeDjQhywg9LBu2t/At58hCvr7pEm0o2Ke1x33B+MhjNmmZ17sy4KImo0KPLgsnc/zN7GPdce8Cnn0SWvwZO7g==}
    peerDependencies:
      '@types/react': '*'
      '@types/react-dom': '*'
      react: ^16.8 || ^17.0 || ^18.0
      react-dom: ^16.8 || ^17.0 || ^18.0
    peerDependenciesMeta:
      '@types/react':
        optional: true
      '@types/react-dom':
        optional: true
    dependencies:
      '@babel/runtime': 7.23.4
      '@radix-ui/primitive': 1.0.1
      '@radix-ui/react-compose-refs': 1.0.1(@types/react@18.0.15)(react@18.2.0)
      '@radix-ui/react-primitive': 1.0.3(@types/react@18.0.15)(react-dom@18.2.0)(react@18.2.0)
      '@radix-ui/react-use-callback-ref': 1.0.1(@types/react@18.0.15)(react@18.2.0)
      '@radix-ui/react-use-escape-keydown': 1.0.3(@types/react@18.0.15)(react@18.2.0)
      '@types/react': 18.0.15
      react: 18.2.0
      react-dom: 18.2.0(react@18.2.0)
    dev: false

  /@radix-ui/react-focus-guards@0.1.0(react@18.2.0):
    resolution: {integrity: sha512-kRx/swAjEfBpQ3ns7J3H4uxpXuWCqN7MpALiSDOXiyo2vkWv0L9sxvbpZeTulINuE3CGMzicVMuNc/VWXjFKOg==}
    peerDependencies:
      react: ^16.8 || ^17.0
    dependencies:
      '@babel/runtime': 7.18.9
      react: 18.2.0
    dev: false

  /@radix-ui/react-focus-guards@1.0.1(@types/react@18.0.15)(react@18.2.0):
    resolution: {integrity: sha512-Rect2dWbQ8waGzhMavsIbmSVCgYxkXLxxR3ZvCX79JOglzdEy4JXMb98lq4hPxUbLr77nP0UOGf4rcMU+s1pUA==}
    peerDependencies:
      '@types/react': '*'
      react: ^16.8 || ^17.0 || ^18.0
    peerDependenciesMeta:
      '@types/react':
        optional: true
    dependencies:
      '@babel/runtime': 7.23.4
      '@types/react': 18.0.15
      react: 18.2.0
    dev: false

  /@radix-ui/react-focus-scope@0.1.4(react@18.2.0):
    resolution: {integrity: sha512-fbA4ES3H4Wkxp+OeLhvN6SwL7mXNn/aBtUf7DRYxY9+Akrf7dRxl2ck4lgcpPsSg3zSDsEwLcY+h5cmj5yvlug==}
    peerDependencies:
      react: ^16.8 || ^17.0
    dependencies:
      '@babel/runtime': 7.18.9
      '@radix-ui/react-compose-refs': 0.1.0(react@18.2.0)
      '@radix-ui/react-primitive': 0.1.4(react@18.2.0)
      '@radix-ui/react-use-callback-ref': 0.1.0(react@18.2.0)
      react: 18.2.0
    dev: false

  /@radix-ui/react-focus-scope@1.0.4(@types/react@18.0.15)(react-dom@18.2.0)(react@18.2.0):
    resolution: {integrity: sha512-sL04Mgvf+FmyvZeYfNu1EPAaaxD+aw7cYeIB9L9Fvq8+urhltTRaEo5ysKOpHuKPclsZcSUMKlN05x4u+CINpA==}
    peerDependencies:
      '@types/react': '*'
      '@types/react-dom': '*'
      react: ^16.8 || ^17.0 || ^18.0
      react-dom: ^16.8 || ^17.0 || ^18.0
    peerDependenciesMeta:
      '@types/react':
        optional: true
      '@types/react-dom':
        optional: true
    dependencies:
      '@babel/runtime': 7.23.4
      '@radix-ui/react-compose-refs': 1.0.1(@types/react@18.0.15)(react@18.2.0)
      '@radix-ui/react-primitive': 1.0.3(@types/react@18.0.15)(react-dom@18.2.0)(react@18.2.0)
      '@radix-ui/react-use-callback-ref': 1.0.1(@types/react@18.0.15)(react@18.2.0)
      '@types/react': 18.0.15
      react: 18.2.0
      react-dom: 18.2.0(react@18.2.0)
    dev: false

  /@radix-ui/react-id@0.1.5(react@18.2.0):
    resolution: {integrity: sha512-IPc4H/63bes0IZ1GJJozSEkSWcDyhNGtKFWUpJ+XtaLyQ1X3x7Mf6fWwWhDcpqlYEP+5WtAvfqcyEsyjP+ZhBQ==}
    peerDependencies:
      react: ^16.8 || ^17.0
    dependencies:
      '@babel/runtime': 7.18.9
      '@radix-ui/react-use-layout-effect': 0.1.0(react@18.2.0)
      react: 18.2.0
    dev: false

  /@radix-ui/react-id@1.0.1(@types/react@18.0.15)(react@18.2.0):
    resolution: {integrity: sha512-tI7sT/kqYp8p96yGWY1OAnLHrqDgzHefRBKQ2YAkBS5ja7QLcZ9Z/uY7bEjPUatf8RomoXM8/1sMj1IJaE5UzQ==}
    peerDependencies:
      '@types/react': '*'
      react: ^16.8 || ^17.0 || ^18.0
    peerDependenciesMeta:
      '@types/react':
        optional: true
    dependencies:
      '@babel/runtime': 7.23.4
      '@radix-ui/react-use-layout-effect': 1.0.1(@types/react@18.0.15)(react@18.2.0)
      '@types/react': 18.0.15
      react: 18.2.0
    dev: false

  /@radix-ui/react-popover@0.1.6(@types/react@18.0.15)(react-dom@18.2.0)(react@18.2.0):
    resolution: {integrity: sha512-zQzgUqW4RQDb0ItAL1xNW4K4olUrkfV3jeEPs9rG+nsDQurO+W9TT+YZ9H1mmgAJqlthyv1sBRZGdBm4YjtD6Q==}
    peerDependencies:
      react: ^16.8 || ^17.0
      react-dom: ^16.8 || ^17.0
    dependencies:
      '@babel/runtime': 7.18.9
      '@radix-ui/primitive': 0.1.0
      '@radix-ui/react-compose-refs': 0.1.0(react@18.2.0)
      '@radix-ui/react-context': 0.1.1(react@18.2.0)
      '@radix-ui/react-dismissable-layer': 0.1.5(react@18.2.0)
      '@radix-ui/react-focus-guards': 0.1.0(react@18.2.0)
      '@radix-ui/react-focus-scope': 0.1.4(react@18.2.0)
      '@radix-ui/react-id': 0.1.5(react@18.2.0)
      '@radix-ui/react-popper': 0.1.4(react@18.2.0)
      '@radix-ui/react-portal': 0.1.4(react-dom@18.2.0)(react@18.2.0)
      '@radix-ui/react-presence': 0.1.2(react@18.2.0)
      '@radix-ui/react-primitive': 0.1.4(react@18.2.0)
      '@radix-ui/react-use-controllable-state': 0.1.0(react@18.2.0)
      aria-hidden: 1.1.3
      react: 18.2.0
      react-dom: 18.2.0(react@18.2.0)
      react-remove-scroll: 2.5.5(@types/react@18.0.15)(react@18.2.0)
    transitivePeerDependencies:
      - '@types/react'
    dev: false

  /@radix-ui/react-popper@0.1.4(react@18.2.0):
    resolution: {integrity: sha512-18gDYof97t8UQa7zwklG1Dr8jIdj3u+rVOQLzPi9f5i1YQak/pVGkaqw8aY+iDUknKKuZniTk/7jbAJUYlKyOw==}
    peerDependencies:
      react: ^16.8 || ^17.0
    dependencies:
      '@babel/runtime': 7.18.9
      '@radix-ui/popper': 0.1.0
      '@radix-ui/react-arrow': 0.1.4(react@18.2.0)
      '@radix-ui/react-compose-refs': 0.1.0(react@18.2.0)
      '@radix-ui/react-context': 0.1.1(react@18.2.0)
      '@radix-ui/react-primitive': 0.1.4(react@18.2.0)
      '@radix-ui/react-use-rect': 0.1.1(react@18.2.0)
      '@radix-ui/react-use-size': 0.1.1(react@18.2.0)
      '@radix-ui/rect': 0.1.1
      react: 18.2.0
    dev: false

  /@radix-ui/react-portal@0.1.4(react-dom@18.2.0)(react@18.2.0):
    resolution: {integrity: sha512-MO0wRy2eYRTZ/CyOri9NANCAtAtq89DEtg90gicaTlkCfdqCLEBsLb+/q66BZQTr3xX/Vq01nnVfc/TkCqoqvw==}
    peerDependencies:
      react: ^16.8 || ^17.0
      react-dom: ^16.8 || ^17.0
    dependencies:
      '@babel/runtime': 7.18.9
      '@radix-ui/react-primitive': 0.1.4(react@18.2.0)
      '@radix-ui/react-use-layout-effect': 0.1.0(react@18.2.0)
      react: 18.2.0
      react-dom: 18.2.0(react@18.2.0)
    dev: false

  /@radix-ui/react-portal@1.0.4(@types/react@18.0.15)(react-dom@18.2.0)(react@18.2.0):
    resolution: {integrity: sha512-Qki+C/EuGUVCQTOTD5vzJzJuMUlewbzuKyUy+/iHM2uwGiru9gZeBJtHAPKAEkB5KWGi9mP/CHKcY0wt1aW45Q==}
    peerDependencies:
      '@types/react': '*'
      '@types/react-dom': '*'
      react: ^16.8 || ^17.0 || ^18.0
      react-dom: ^16.8 || ^17.0 || ^18.0
    peerDependenciesMeta:
      '@types/react':
        optional: true
      '@types/react-dom':
        optional: true
    dependencies:
      '@babel/runtime': 7.23.4
      '@radix-ui/react-primitive': 1.0.3(@types/react@18.0.15)(react-dom@18.2.0)(react@18.2.0)
      '@types/react': 18.0.15
      react: 18.2.0
      react-dom: 18.2.0(react@18.2.0)
    dev: false

  /@radix-ui/react-presence@0.1.2(react@18.2.0):
    resolution: {integrity: sha512-3BRlFZraooIUfRlyN+b/Xs5hq1lanOOo/+3h6Pwu2GMFjkGKKa4Rd51fcqGqnVlbr3jYg+WLuGyAV4KlgqwrQw==}
    peerDependencies:
      react: '>=16.8'
    dependencies:
      '@babel/runtime': 7.18.9
      '@radix-ui/react-compose-refs': 0.1.0(react@18.2.0)
      '@radix-ui/react-use-layout-effect': 0.1.0(react@18.2.0)
      react: 18.2.0
    dev: false

  /@radix-ui/react-presence@1.0.1(@types/react@18.0.15)(react-dom@18.2.0)(react@18.2.0):
    resolution: {integrity: sha512-UXLW4UAbIY5ZjcvzjfRFo5gxva8QirC9hF7wRE4U5gz+TP0DbRk+//qyuAQ1McDxBt1xNMBTaciFGvEmJvAZCg==}
    peerDependencies:
      '@types/react': '*'
      '@types/react-dom': '*'
      react: ^16.8 || ^17.0 || ^18.0
      react-dom: ^16.8 || ^17.0 || ^18.0
    peerDependenciesMeta:
      '@types/react':
        optional: true
      '@types/react-dom':
        optional: true
    dependencies:
      '@babel/runtime': 7.23.4
      '@radix-ui/react-compose-refs': 1.0.1(@types/react@18.0.15)(react@18.2.0)
      '@radix-ui/react-use-layout-effect': 1.0.1(@types/react@18.0.15)(react@18.2.0)
      '@types/react': 18.0.15
      react: 18.2.0
      react-dom: 18.2.0(react@18.2.0)
    dev: false

  /@radix-ui/react-primitive@0.1.4(react@18.2.0):
    resolution: {integrity: sha512-6gSl2IidySupIMJFjYnDIkIWRyQdbu/AHK7rbICPani+LW4b0XdxBXc46og/iZvuwW8pjCS8I2SadIerv84xYA==}
    peerDependencies:
      react: ^16.8 || ^17.0
    dependencies:
      '@babel/runtime': 7.18.9
      '@radix-ui/react-slot': 0.1.2(react@18.2.0)
      react: 18.2.0
    dev: false

  /@radix-ui/react-primitive@1.0.3(@types/react@18.0.15)(react-dom@18.2.0)(react@18.2.0):
    resolution: {integrity: sha512-yi58uVyoAcK/Nq1inRY56ZSjKypBNKTa/1mcL8qdl6oJeEaDbOldlzrGn7P6Q3Id5d+SYNGc5AJgc4vGhjs5+g==}
    peerDependencies:
      '@types/react': '*'
      '@types/react-dom': '*'
      react: ^16.8 || ^17.0 || ^18.0
      react-dom: ^16.8 || ^17.0 || ^18.0
    peerDependenciesMeta:
      '@types/react':
        optional: true
      '@types/react-dom':
        optional: true
    dependencies:
      '@babel/runtime': 7.23.4
      '@radix-ui/react-slot': 1.0.2(@types/react@18.0.15)(react@18.2.0)
      '@types/react': 18.0.15
      react: 18.2.0
      react-dom: 18.2.0(react@18.2.0)
    dev: false

<<<<<<< HEAD
  /@radix-ui/react-primitive/1.0.3_@types+react@18.0.15:
    resolution: {integrity: sha512-yi58uVyoAcK/Nq1inRY56ZSjKypBNKTa/1mcL8qdl6oJeEaDbOldlzrGn7P6Q3Id5d+SYNGc5AJgc4vGhjs5+g==}
    peerDependencies:
      '@types/react': '*'
      '@types/react-dom': '*'
      react: ^16.8 || ^17.0 || ^18.0
      react-dom: ^16.8 || ^17.0 || ^18.0
    peerDependenciesMeta:
      '@types/react':
        optional: true
      '@types/react-dom':
        optional: true
    dependencies:
      '@babel/runtime': 7.18.9
      '@radix-ui/react-slot': 1.0.2_@types+react@18.0.15
      '@types/react': 18.0.15
    dev: false

  /@radix-ui/react-slot/0.1.2_react@18.2.0:
=======
  /@radix-ui/react-slot@0.1.2(react@18.2.0):
>>>>>>> eb404c08
    resolution: {integrity: sha512-ADkqfL+agEzEguU3yS26jfB50hRrwf7U4VTwAOZEmi/g+ITcBWe12yM46ueS/UCIMI9Py+gFUaAdxgxafFvY2Q==}
    peerDependencies:
      react: ^16.8 || ^17.0
    dependencies:
      '@babel/runtime': 7.18.9
      '@radix-ui/react-compose-refs': 0.1.0(react@18.2.0)
      react: 18.2.0
    dev: false

  /@radix-ui/react-slot@1.0.2(@types/react@18.0.15)(react@18.2.0):
    resolution: {integrity: sha512-YeTpuq4deV+6DusvVUW4ivBgnkHwECUu0BiN43L5UCDFgdhsRUWAghhTF5MbvNTPzmiFOx90asDSUjWuCNapwg==}
    peerDependencies:
      '@types/react': '*'
      react: ^16.8 || ^17.0 || ^18.0
    peerDependenciesMeta:
      '@types/react':
        optional: true
    dependencies:
      '@babel/runtime': 7.23.4
      '@radix-ui/react-compose-refs': 1.0.1(@types/react@18.0.15)(react@18.2.0)
      '@types/react': 18.0.15
      react: 18.2.0
    dev: false

<<<<<<< HEAD
  /@radix-ui/react-slot/1.0.2_@types+react@18.0.15:
    resolution: {integrity: sha512-YeTpuq4deV+6DusvVUW4ivBgnkHwECUu0BiN43L5UCDFgdhsRUWAghhTF5MbvNTPzmiFOx90asDSUjWuCNapwg==}
    peerDependencies:
      '@types/react': '*'
      react: ^16.8 || ^17.0 || ^18.0
    peerDependenciesMeta:
      '@types/react':
        optional: true
    dependencies:
      '@babel/runtime': 7.18.9
      '@radix-ui/react-compose-refs': 1.0.1_@types+react@18.0.15
      '@types/react': 18.0.15
    dev: false

  /@radix-ui/react-use-body-pointer-events/0.1.1_react@18.2.0:
=======
  /@radix-ui/react-use-body-pointer-events@0.1.1(react@18.2.0):
>>>>>>> eb404c08
    resolution: {integrity: sha512-R8leV2AWmJokTmERM8cMXFHWSiv/fzOLhG/JLmRBhLTAzOj37EQizssq4oW0Z29VcZy2tODMi9Pk/htxwb+xpA==}
    peerDependencies:
      react: ^16.8 || ^17.0
    dependencies:
      '@babel/runtime': 7.18.9
      '@radix-ui/react-use-layout-effect': 0.1.0(react@18.2.0)
      react: 18.2.0
    dev: false

  /@radix-ui/react-use-callback-ref@0.1.0(react@18.2.0):
    resolution: {integrity: sha512-Va041McOFFl+aV+sejvl0BS2aeHx86ND9X/rVFmEFQKTXCp6xgUK0NGUAGcgBlIjnJSbMYPGEk1xKSSlVcN2Aw==}
    peerDependencies:
      react: ^16.8 || ^17.0
    dependencies:
      '@babel/runtime': 7.18.9
      react: 18.2.0
    dev: false

  /@radix-ui/react-use-callback-ref@1.0.1(@types/react@18.0.15)(react@18.2.0):
    resolution: {integrity: sha512-D94LjX4Sp0xJFVaoQOd3OO9k7tpBYNOXdVhkltUbGv2Qb9OXdrg/CpsjlZv7ia14Sylv398LswWBVVu5nqKzAQ==}
    peerDependencies:
      '@types/react': '*'
      react: ^16.8 || ^17.0 || ^18.0
    peerDependenciesMeta:
      '@types/react':
        optional: true
    dependencies:
      '@babel/runtime': 7.23.4
      '@types/react': 18.0.15
      react: 18.2.0
    dev: false

  /@radix-ui/react-use-controllable-state@0.1.0(react@18.2.0):
    resolution: {integrity: sha512-zv7CX/PgsRl46a52Tl45TwqwVJdmqnlQEQhaYMz/yBOD2sx2gCkCFSoF/z9mpnYWmS6DTLNTg5lIps3fV6EnXg==}
    peerDependencies:
      react: ^16.8 || ^17.0
    dependencies:
      '@babel/runtime': 7.18.9
      '@radix-ui/react-use-callback-ref': 0.1.0(react@18.2.0)
      react: 18.2.0
    dev: false

  /@radix-ui/react-use-controllable-state@1.0.1(@types/react@18.0.15)(react@18.2.0):
    resolution: {integrity: sha512-Svl5GY5FQeN758fWKrjM6Qb7asvXeiZltlT4U2gVfl8Gx5UAv2sMR0LWo8yhsIZh2oQ0eFdZ59aoOOMV7b47VA==}
    peerDependencies:
      '@types/react': '*'
      react: ^16.8 || ^17.0 || ^18.0
    peerDependenciesMeta:
      '@types/react':
        optional: true
    dependencies:
      '@babel/runtime': 7.23.4
      '@radix-ui/react-use-callback-ref': 1.0.1(@types/react@18.0.15)(react@18.2.0)
      '@types/react': 18.0.15
      react: 18.2.0
    dev: false

  /@radix-ui/react-use-escape-keydown@0.1.0(react@18.2.0):
    resolution: {integrity: sha512-tDLZbTGFmvXaazUXXv8kYbiCcbAE8yKgng9s95d8fCO+Eundv0Jngbn/hKPhDDs4jj9ChwRX5cDDnlaN+ugYYQ==}
    peerDependencies:
      react: ^16.8 || ^17.0
    dependencies:
      '@babel/runtime': 7.18.9
      '@radix-ui/react-use-callback-ref': 0.1.0(react@18.2.0)
      react: 18.2.0
    dev: false

  /@radix-ui/react-use-escape-keydown@1.0.3(@types/react@18.0.15)(react@18.2.0):
    resolution: {integrity: sha512-vyL82j40hcFicA+M4Ex7hVkB9vHgSse1ZWomAqV2Je3RleKGO5iM8KMOEtfoSB0PnIelMd2lATjTGMYqN5ylTg==}
    peerDependencies:
      '@types/react': '*'
      react: ^16.8 || ^17.0 || ^18.0
    peerDependenciesMeta:
      '@types/react':
        optional: true
    dependencies:
      '@babel/runtime': 7.23.4
      '@radix-ui/react-use-callback-ref': 1.0.1(@types/react@18.0.15)(react@18.2.0)
      '@types/react': 18.0.15
      react: 18.2.0
    dev: false

  /@radix-ui/react-use-layout-effect@0.1.0(react@18.2.0):
    resolution: {integrity: sha512-+wdeS51Y+E1q1Wmd+1xSSbesZkpVj4jsg0BojCbopWvgq5iBvixw5vgemscdh58ep98BwUbsFYnrywFhV9yrVg==}
    peerDependencies:
      react: ^16.8 || ^17.0
    dependencies:
      '@babel/runtime': 7.18.9
      react: 18.2.0
    dev: false

  /@radix-ui/react-use-layout-effect@1.0.1(@types/react@18.0.15)(react@18.2.0):
    resolution: {integrity: sha512-v/5RegiJWYdoCvMnITBkNNx6bCj20fiaJnWtRkU18yITptraXjffz5Qbn05uOiQnOvi+dbkznkoaMltz1GnszQ==}
    peerDependencies:
      '@types/react': '*'
      react: ^16.8 || ^17.0 || ^18.0
    peerDependenciesMeta:
      '@types/react':
        optional: true
    dependencies:
      '@babel/runtime': 7.23.4
      '@types/react': 18.0.15
      react: 18.2.0
    dev: false

  /@radix-ui/react-use-rect@0.1.1(react@18.2.0):
    resolution: {integrity: sha512-kHNNXAsP3/PeszEmM/nxBBS9Jbo93sO+xuMTcRfwzXsmxT5gDXQzAiKbZQ0EecCPtJIzqvr7dlaQi/aP1PKYqQ==}
    peerDependencies:
      react: ^16.8 || ^17.0
    dependencies:
      '@babel/runtime': 7.18.9
      '@radix-ui/rect': 0.1.1
      react: 18.2.0
    dev: false

  /@radix-ui/react-use-size@0.1.1(react@18.2.0):
    resolution: {integrity: sha512-pTgWM5qKBu6C7kfKxrKPoBI2zZYZmp2cSXzpUiGM3qEBQlMLtYhaY2JXdXUCxz+XmD1YEjc8oRwvyfsD4AG4WA==}
    peerDependencies:
      react: ^16.8 || ^17.0
    dependencies:
      '@babel/runtime': 7.18.9
      react: 18.2.0
    dev: false

  /@radix-ui/rect@0.1.1:
    resolution: {integrity: sha512-g3hnE/UcOg7REdewduRPAK88EPuLZtaq7sA9ouu8S+YEtnyFRI16jgv6GZYe3VMoQLL1T171ebmEPtDjyxWLzw==}
    dependencies:
      '@babel/runtime': 7.18.9
    dev: false

  /@rollup/rollup-android-arm-eabi@4.9.6:
    resolution: {integrity: sha512-MVNXSSYN6QXOulbHpLMKYi60ppyO13W9my1qogeiAqtjb2yR4LSmfU2+POvDkLzhjYLXz9Rf9+9a3zFHW1Lecg==}
    cpu: [arm]
    os: [android]
    requiresBuild: true
    dev: true
    optional: true

  /@rollup/rollup-android-arm64@4.9.6:
    resolution: {integrity: sha512-T14aNLpqJ5wzKNf5jEDpv5zgyIqcpn1MlwCrUXLrwoADr2RkWA0vOWP4XxbO9aiO3dvMCQICZdKeDrFl7UMClw==}
    cpu: [arm64]
    os: [android]
    requiresBuild: true
    dev: true
    optional: true

  /@rollup/rollup-darwin-arm64@4.9.6:
    resolution: {integrity: sha512-CqNNAyhRkTbo8VVZ5R85X73H3R5NX9ONnKbXuHisGWC0qRbTTxnF1U4V9NafzJbgGM0sHZpdO83pLPzq8uOZFw==}
    cpu: [arm64]
    os: [darwin]
    requiresBuild: true
    dev: true
    optional: true

  /@rollup/rollup-darwin-x64@4.9.6:
    resolution: {integrity: sha512-zRDtdJuRvA1dc9Mp6BWYqAsU5oeLixdfUvkTHuiYOHwqYuQ4YgSmi6+/lPvSsqc/I0Omw3DdICx4Tfacdzmhog==}
    cpu: [x64]
    os: [darwin]
    requiresBuild: true
    dev: true
    optional: true

  /@rollup/rollup-linux-arm-gnueabihf@4.9.6:
    resolution: {integrity: sha512-oNk8YXDDnNyG4qlNb6is1ojTOGL/tRhbbKeE/YuccItzerEZT68Z9gHrY3ROh7axDc974+zYAPxK5SH0j/G+QQ==}
    cpu: [arm]
    os: [linux]
    requiresBuild: true
    dev: true
    optional: true

  /@rollup/rollup-linux-arm64-gnu@4.9.6:
    resolution: {integrity: sha512-Z3O60yxPtuCYobrtzjo0wlmvDdx2qZfeAWTyfOjEDqd08kthDKexLpV97KfAeUXPosENKd8uyJMRDfFMxcYkDQ==}
    cpu: [arm64]
    os: [linux]
    requiresBuild: true
    dev: true
    optional: true

  /@rollup/rollup-linux-arm64-musl@4.9.6:
    resolution: {integrity: sha512-gpiG0qQJNdYEVad+1iAsGAbgAnZ8j07FapmnIAQgODKcOTjLEWM9sRb+MbQyVsYCnA0Im6M6QIq6ax7liws6eQ==}
    cpu: [arm64]
    os: [linux]
    requiresBuild: true
    dev: true
    optional: true

  /@rollup/rollup-linux-riscv64-gnu@4.9.6:
    resolution: {integrity: sha512-+uCOcvVmFUYvVDr27aiyun9WgZk0tXe7ThuzoUTAukZJOwS5MrGbmSlNOhx1j80GdpqbOty05XqSl5w4dQvcOA==}
    cpu: [riscv64]
    os: [linux]
    requiresBuild: true
    dev: true
    optional: true

  /@rollup/rollup-linux-x64-gnu@4.9.6:
    resolution: {integrity: sha512-HUNqM32dGzfBKuaDUBqFB7tP6VMN74eLZ33Q9Y1TBqRDn+qDonkAUyKWwF9BR9unV7QUzffLnz9GrnKvMqC/fw==}
    cpu: [x64]
    os: [linux]
    requiresBuild: true
    dev: true
    optional: true

  /@rollup/rollup-linux-x64-musl@4.9.6:
    resolution: {integrity: sha512-ch7M+9Tr5R4FK40FHQk8VnML0Szi2KRujUgHXd/HjuH9ifH72GUmw6lStZBo3c3GB82vHa0ZoUfjfcM7JiiMrQ==}
    cpu: [x64]
    os: [linux]
    requiresBuild: true
    dev: true
    optional: true

  /@rollup/rollup-win32-arm64-msvc@4.9.6:
    resolution: {integrity: sha512-VD6qnR99dhmTQ1mJhIzXsRcTBvTjbfbGGwKAHcu+52cVl15AC/kplkhxzW/uT0Xl62Y/meBKDZvoJSJN+vTeGA==}
    cpu: [arm64]
    os: [win32]
    requiresBuild: true
    dev: true
    optional: true

  /@rollup/rollup-win32-ia32-msvc@4.9.6:
    resolution: {integrity: sha512-J9AFDq/xiRI58eR2NIDfyVmTYGyIZmRcvcAoJ48oDld/NTR8wyiPUu2X/v1navJ+N/FGg68LEbX3Ejd6l8B7MQ==}
    cpu: [ia32]
    os: [win32]
    requiresBuild: true
    dev: true
    optional: true

  /@rollup/rollup-win32-x64-msvc@4.9.6:
    resolution: {integrity: sha512-jqzNLhNDvIZOrt69Ce4UjGRpXJBzhUBzawMwnaDAwyHriki3XollsewxWzOzz+4yOFDkuJHtTsZFwMxhYJWmLQ==}
    cpu: [x64]
    os: [win32]
    requiresBuild: true
    dev: true
    optional: true

  /@rushstack/eslint-patch@1.1.4:
    resolution: {integrity: sha512-LwzQKA4vzIct1zNZzBmRKI9QuNpLgTQMEjsQLf3BXuGYb3QPTP4Yjf6mkdX+X1mYttZ808QpOwAzZjv28kq7DA==}
    dev: true

  /@swc/helpers@0.5.2:
    resolution: {integrity: sha512-E4KcWTpoLHqwPHLxidpOqQbcrZVgi0rsmmZXUle1jXmJfuIf/UWpczUJ7MZZ5tlxytgJXyp0w4PGkkeLiuIdZw==}
    dependencies:
      tslib: 2.6.2
    dev: false

  /@types/estree@1.0.5:
    resolution: {integrity: sha512-/kYRxGDLWzHOB7q+wtSUQlFrtcdUccpfy+X+9iMBpHK8QLLhx2wIPYuS5DYtR9Wa/YlZAbIovy7qVdB1Aq6Lyw==}
    dev: true

  /@types/json5@0.0.29:
    resolution: {integrity: sha512-dRLjCWHYg4oaA77cxO64oO+7JwCwnIzkZPdrrC71jQmQtlhM556pwKo5bUzqvZndkVbeFLIIi+9TC40JNF5hNQ==}
    dev: true

  /@types/node@18.0.4:
    resolution: {integrity: sha512-M0+G6V0Y4YV8cqzHssZpaNCqvYwlCiulmm0PwpNLF55r/+cT8Ol42CHRU1SEaYFH2rTwiiE1aYg/2g2rrtGdPA==}

  /@types/prop-types@15.7.11:
    resolution: {integrity: sha512-ga8y9v9uyeiLdpKddhxYQkxNDrfvuPrlFb0N1qnZZByvcElJaXthF1UhvCh9TLWJBEHeNtdnbysW7Y6Uq8CVng==}

  /@types/react-dom@18.0.6:
    resolution: {integrity: sha512-/5OFZgfIPSwy+YuIBP/FgJnQnsxhZhjjrnxudMddeblOouIodEQ75X14Rr4wGSG/bknL+Omy9iWlLo1u/9GzAA==}
    dependencies:
      '@types/react': 18.0.15

  /@types/react@18.0.15:
    resolution: {integrity: sha512-iz3BtLuIYH1uWdsv6wXYdhozhqj20oD4/Hk2DNXIn1kFsmp9x8d9QB6FnPhfkbhd2PgEONt9Q1x/ebkwjfFLow==}
    dependencies:
      '@types/prop-types': 15.7.11
      '@types/scheduler': 0.16.8
      csstype: 3.1.2

  /@types/scheduler@0.16.8:
    resolution: {integrity: sha512-WZLiwShhwLRmeV6zH+GkbOFT6Z6VklCItrDioxUnv+u4Ll+8vKeFySoFyK/0ctcRpOmwAicELfmys1sDc/Rw+A==}

  /@typescript-eslint/parser@5.33.0(eslint@8.21.0)(typescript@4.7.4):
    resolution: {integrity: sha512-cgM5cJrWmrDV2KpvlcSkelTBASAs1mgqq+IUGKJvFxWrapHpaRy5EXPQz9YaKF3nZ8KY18ILTiVpUtbIac86/w==}
    engines: {node: ^12.22.0 || ^14.17.0 || >=16.0.0}
    peerDependencies:
      eslint: ^6.0.0 || ^7.0.0 || ^8.0.0
      typescript: '*'
    peerDependenciesMeta:
      typescript:
        optional: true
    dependencies:
      '@typescript-eslint/scope-manager': 5.33.0
      '@typescript-eslint/types': 5.33.0
      '@typescript-eslint/typescript-estree': 5.33.0(typescript@4.7.4)
      debug: 4.3.4
      eslint: 8.21.0
      typescript: 4.7.4
    transitivePeerDependencies:
      - supports-color
    dev: true

  /@typescript-eslint/scope-manager@5.33.0:
    resolution: {integrity: sha512-/Jta8yMNpXYpRDl8EwF/M8It2A9sFJTubDo0ATZefGXmOqlaBffEw0ZbkbQ7TNDK6q55NPHFshGBPAZvZkE8Pw==}
    engines: {node: ^12.22.0 || ^14.17.0 || >=16.0.0}
    dependencies:
      '@typescript-eslint/types': 5.33.0
      '@typescript-eslint/visitor-keys': 5.33.0
    dev: true

  /@typescript-eslint/types@5.33.0:
    resolution: {integrity: sha512-nIMt96JngB4MYFYXpZ/3ZNU4GWPNdBbcB5w2rDOCpXOVUkhtNlG2mmm8uXhubhidRZdwMaMBap7Uk8SZMU/ppw==}
    engines: {node: ^12.22.0 || ^14.17.0 || >=16.0.0}
    dev: true

  /@typescript-eslint/typescript-estree@5.33.0(typescript@4.7.4):
    resolution: {integrity: sha512-tqq3MRLlggkJKJUrzM6wltk8NckKyyorCSGMq4eVkyL5sDYzJJcMgZATqmF8fLdsWrW7OjjIZ1m9v81vKcaqwQ==}
    engines: {node: ^12.22.0 || ^14.17.0 || >=16.0.0}
    peerDependencies:
      typescript: '*'
    peerDependenciesMeta:
      typescript:
        optional: true
    dependencies:
      '@typescript-eslint/types': 5.33.0
      '@typescript-eslint/visitor-keys': 5.33.0
      debug: 4.3.4
      globby: 11.1.0
      is-glob: 4.0.3
      semver: 7.3.7
      tsutils: 3.21.0(typescript@4.7.4)
      typescript: 4.7.4
    transitivePeerDependencies:
      - supports-color
    dev: true

  /@typescript-eslint/visitor-keys@5.33.0:
    resolution: {integrity: sha512-/XsqCzD4t+Y9p5wd9HZiptuGKBlaZO5showwqODii5C0nZawxWLF+Q6k5wYHBrQv96h6GYKyqqMHCSTqta8Kiw==}
    engines: {node: ^12.22.0 || ^14.17.0 || >=16.0.0}
    dependencies:
      '@typescript-eslint/types': 5.33.0
      eslint-visitor-keys: 3.3.0
    dev: true

  /acorn-jsx@5.3.2(acorn@8.8.0):
    resolution: {integrity: sha512-rq9s+JNhf0IChjtDXxllJ7g41oZk5SlXtp0LHwyA5cejwn7vKmKp4pPri6YEePv2PU65sAsegbXtIinmDFDXgQ==}
    peerDependencies:
      acorn: ^6.0.0 || ^7.0.0 || ^8.0.0
    dependencies:
      acorn: 8.8.0
    dev: true

  /acorn@8.8.0:
    resolution: {integrity: sha512-QOxyigPVrpZ2GXT+PFyZTl6TtOFc5egxHIP9IlQ+RbupQuX4RkT/Bee4/kQuC02Xkzg84JcT7oLYtDIQxp+v7w==}
    engines: {node: '>=0.4.0'}
    hasBin: true
    dev: true

  /aggregate-error@3.1.0:
    resolution: {integrity: sha512-4I7Td01quW/RpocfNayFdFVk1qSuoh0E7JrbRJ16nH01HhKFQ88INq9Sd+nd72zqRySlr9BmDA8xlEJ6vJMrYA==}
    engines: {node: '>=8'}
    dependencies:
      clean-stack: 2.2.0
      indent-string: 4.0.0
    dev: true

  /ajv@6.12.6:
    resolution: {integrity: sha512-j3fVLgvTo527anyYyJOGTYJbG+vnnQYvE0m5mmkc1TK+nxAppkCLMIL0aZ4dblVCNoGShhm+kzE4ZUykBoMg4g==}
    dependencies:
      fast-deep-equal: 3.1.3
      fast-json-stable-stringify: 2.1.0
      json-schema-traverse: 0.4.1
      uri-js: 4.4.1
    dev: true

  /ansi-escapes@4.3.2:
    resolution: {integrity: sha512-gKXj5ALrKWQLsYG9jlTRmR/xKluxHV+Z9QEwNIgCfM1/uwPMCuzVVnh5mwTd+OuBZcwSIMbqssNWRm1lE51QaQ==}
    engines: {node: '>=8'}
    dependencies:
      type-fest: 0.21.3
    dev: true

  /ansi-regex@5.0.1:
    resolution: {integrity: sha512-quJQXlTSUGL2LH9SUXo8VwsY4soanhgo6LNSm84E1LBcE8s3O0wpdiRzyR9z/ZZJMlMWv37qOOb9pdJlMUEKFQ==}
    engines: {node: '>=8'}
    dev: true

  /ansi-regex@6.0.1:
    resolution: {integrity: sha512-n5M855fKb2SsfMIiFFoVrABHJC8QtHwVx+mHWP3QcEqBHYienj5dHSgjbxtC0WEZXYt4wcD6zrQElDPhFuZgfA==}
    engines: {node: '>=12'}
    dev: true

  /ansi-styles@3.2.1:
    resolution: {integrity: sha512-VT0ZI6kZRdTh8YyJw3SMbYm/u+NqfsAxEpWO0Pf9sq8/e94WxxOpPKx9FR1FlyCtOVDNOQ+8ntlqFxiRc+r5qA==}
    engines: {node: '>=4'}
    dependencies:
      color-convert: 1.9.3
    dev: true

  /ansi-styles@4.3.0:
    resolution: {integrity: sha512-zbB9rCJAT1rbjiVDb2hqKFHNYLxgtk8NURxZ3IZwD3F6NtxbXZQCnnSi1Lkx+IDohdPlFp222wVALIheZJQSEg==}
    engines: {node: '>=8'}
    dependencies:
      color-convert: 2.0.1
    dev: true

  /ansi-styles@6.1.0:
    resolution: {integrity: sha512-VbqNsoz55SYGczauuup0MFUyXNQviSpFTj1RQtFzmQLk18qbVSpTFFGMT293rmDaQuKCT6InmbuEyUne4mTuxQ==}
    engines: {node: '>=12'}
    dev: true

  /any-promise@1.3.0:
    resolution: {integrity: sha512-7UvmKalWRt1wgjL1RrGxoSJW/0QZFIegpeGvZG9kjp8vrRu55XTHbwnqq2GpXm9uLbcuhxm3IqX9OB4MZR1b2A==}
    dev: true

  /anymatch@3.1.3:
    resolution: {integrity: sha512-KMReFUr0B4t+D+OBkjR3KYqvocp2XaSzO55UcB6mgQMd3KbcE+mWTyvVV7D/zsdEbNnV6acZUutkiHQXvTr1Rw==}
    engines: {node: '>= 8'}
    dependencies:
      normalize-path: 3.0.0
      picomatch: 2.3.1

  /argparse@2.0.1:
    resolution: {integrity: sha512-8+9WqebbFzpX9OR+Wa6O29asIogeRMzcGtAINdpMHHyAg10f05aSFVBbcEqGf/PXw1EjAZ+q2/bEBg3DvurK3Q==}
    dev: true

  /aria-hidden@1.1.3:
    resolution: {integrity: sha512-RhVWFtKH5BiGMycI72q2RAFMLQi8JP9bLuQXgR5a8Znp7P5KOIADSJeyfI8PCVxLEp067B2HbP5JIiI/PXIZeA==}
    engines: {node: '>=8.5.0'}
    dependencies:
      tslib: 1.14.1
    dev: false

  /aria-hidden@1.2.3:
    resolution: {integrity: sha512-xcLxITLe2HYa1cnYnwCjkOO1PqUHQpozB8x9AR0OgWN2woOBi5kSDVxKfd0b7sb1hw5qFeJhXm9H1nu3xSfLeQ==}
    engines: {node: '>=10'}
    dependencies:
      tslib: 2.6.2
    dev: false

  /aria-query@4.2.2:
    resolution: {integrity: sha512-o/HelwhuKpTj/frsOsbNLNgnNGVIFsVP/SW2BSF14gVl7kAfMOJ6/8wUAUvG1R1NHKrfG+2sHZTu0yauT1qBrA==}
    engines: {node: '>=6.0'}
    dependencies:
      '@babel/runtime': 7.18.9
      '@babel/runtime-corejs3': 7.18.9
    dev: true

  /array-includes@3.1.5:
    resolution: {integrity: sha512-iSDYZMMyTPkiFasVqfuAQnWAYcvO/SeBSCGKePoEthjp4LEMTe4uLc7b025o4jAZpHhihh8xPo99TNWUWWkGDQ==}
    engines: {node: '>= 0.4'}
    dependencies:
      call-bind: 1.0.2
      define-properties: 1.1.4
      es-abstract: 1.20.1
      get-intrinsic: 1.1.2
      is-string: 1.0.7
    dev: true

  /array-union@2.1.0:
    resolution: {integrity: sha512-HGyxoOTYUyCM6stUe6EJgnd4EoewAI7zMdfqO+kGjnlZmBDz/cR5pf8r/cR4Wq60sL/p0IkcjUEEPwS3GFrIyw==}
    engines: {node: '>=8'}
    dev: true

  /array.prototype.flat@1.3.0:
    resolution: {integrity: sha512-12IUEkHsAhA4DY5s0FPgNXIdc8VRSqD9Zp78a5au9abH/SOBrsp082JOWFNTjkMozh8mqcdiKuaLGhPeYztxSw==}
    engines: {node: '>= 0.4'}
    dependencies:
      call-bind: 1.0.2
      define-properties: 1.1.4
      es-abstract: 1.20.1
      es-shim-unscopables: 1.0.0
    dev: true

  /array.prototype.flatmap@1.3.0:
    resolution: {integrity: sha512-PZC9/8TKAIxcWKdyeb77EzULHPrIX/tIZebLJUQOMR1OwYosT8yggdfWScfTBCDj5utONvOuPQQumYsU2ULbkg==}
    engines: {node: '>= 0.4'}
    dependencies:
      call-bind: 1.0.2
      define-properties: 1.1.4
      es-abstract: 1.20.1
      es-shim-unscopables: 1.0.0
    dev: true

  /ast-types-flow@0.0.7:
    resolution: {integrity: sha512-eBvWn1lvIApYMhzQMsu9ciLfkBY499mFZlNqG+/9WR7PVlroQw0vG30cOQQbaKz3sCEc44TAOu2ykzqXSNnwag==}
    dev: true

  /astral-regex@2.0.0:
    resolution: {integrity: sha512-Z7tMw1ytTXt5jqMcOP+OQteU1VuNK9Y02uuJtKQ1Sv69jXQKKg5cibLwGJow8yzZP+eAc18EmLGPal0bp36rvQ==}
    engines: {node: '>=8'}
    dev: true

  /axe-core@4.4.3:
    resolution: {integrity: sha512-32+ub6kkdhhWick/UjvEwRchgoetXqTK14INLqbGm5U2TzBkBNF3nQtLYm8ovxSkQWArjEQvftCKryjZaATu3w==}
    engines: {node: '>=4'}
    dev: true

  /axobject-query@2.2.0:
    resolution: {integrity: sha512-Td525n+iPOOyUQIeBfcASuG6uJsDOITl7Mds5gFyerkWiX7qhUTdYUBlSgNMyVqtSJqwpt1kXGLdUt6SykLMRA==}
    dev: true

  /babel-eslint@10.1.0(eslint@8.21.0):
    resolution: {integrity: sha512-ifWaTHQ0ce+448CYop8AdrQiBsGrnC+bMgfyKFdi6EsPLTAWG+QfyDeM6OH+FmWnKvEq5NnBMLvlBUPKQZoDSg==}
    engines: {node: '>=6'}
    deprecated: babel-eslint is now @babel/eslint-parser. This package will no longer receive updates.
    peerDependencies:
      eslint: '>= 4.12.1'
    dependencies:
      '@babel/code-frame': 7.18.6
      '@babel/parser': 7.18.11
      '@babel/traverse': 7.18.11
      '@babel/types': 7.18.10
      eslint: 8.21.0
      eslint-visitor-keys: 1.3.0
      resolve: 1.22.1
    transitivePeerDependencies:
      - supports-color
    dev: true

  /balanced-match@1.0.2:
    resolution: {integrity: sha512-3oSeUO0TMV67hN1AmbXsK4yaqU7tjiHlbxRDZOpH0KW9+CeX4bRAaX0Anxt0tx2MrpRpWwQaPwIlISEJhYU5Pw==}
    dev: true

  /binary-extensions@2.2.0:
    resolution: {integrity: sha512-jDctJ/IVQbZoJykoeHbhXpOlNBqGNcwXJKJog42E5HDPUwQTSdjCHdihjj0DlnheQ7blbT6dHOafNAiS8ooQKA==}
    engines: {node: '>=8'}

  /brace-expansion@1.1.11:
    resolution: {integrity: sha512-iCuPHDFgrHX7H2vEI/5xpz07zSHB00TpugqhmYtVmMO6518mCuRMoOYFldEBl0g187ufozdaHgWKcYFb61qGiA==}
    dependencies:
      balanced-match: 1.0.2
      concat-map: 0.0.1
    dev: true

  /braces@3.0.2:
    resolution: {integrity: sha512-b8um+L1RzM3WDSzvhm6gIz1yfTbBt6YTlcEKAvsmqCZZFw46z626lVj9j1yEPW33H5H+lBQpZMP1k8l+78Ha0A==}
    engines: {node: '>=8'}
    dependencies:
      fill-range: 7.0.1

  /bundle-require@4.0.2(esbuild@0.19.12):
    resolution: {integrity: sha512-jwzPOChofl67PSTW2SGubV9HBQAhhR2i6nskiOThauo9dzwDUgOWQScFVaJkjEfYX+UXiD+LEx8EblQMc2wIag==}
    engines: {node: ^12.20.0 || ^14.13.1 || >=16.0.0}
    peerDependencies:
      esbuild: '>=0.17'
    dependencies:
      esbuild: 0.19.12
      load-tsconfig: 0.2.5
    dev: true

  /busboy@1.6.0:
    resolution: {integrity: sha512-8SFQbg/0hQ9xy3UNTB0YEnsNBbWfhf7RtnzpL7TkBiTBRfrQ9Fxcnz7VJsleJpyp6rVLvXiuORqjlHi5q+PYuA==}
    engines: {node: '>=10.16.0'}
    dependencies:
      streamsearch: 1.1.0
    dev: false

  /cac@6.7.14:
    resolution: {integrity: sha512-b6Ilus+c3RrdDk+JhLKUAQfzzgLEPy6wcXqS7f/xe1EETvsDP6GORG7SFuOs6cID5YkqchW/LXZbX5bc8j7ZcQ==}
    engines: {node: '>=8'}
    dev: true

  /call-bind@1.0.2:
    resolution: {integrity: sha512-7O+FbCihrB5WGbFYesctwmTKae6rOiIzmz1icreWJ+0aA7LJfuqhEso2T9ncpcFtzMQtzXf2QGGueWJGTYsqrA==}
    dependencies:
      function-bind: 1.1.1
      get-intrinsic: 1.1.2
    dev: true

  /callsites@3.1.0:
    resolution: {integrity: sha512-P8BjAsXvZS+VIDUI11hHCQEv74YT67YUi5JJFNWIqL235sBmjX4+qx9Muvls5ivyNENctx46xQLQ3aTuE7ssaQ==}
    engines: {node: '>=6'}
    dev: true

  /caniuse-lite@1.0.30001374:
    resolution: {integrity: sha512-mWvzatRx3w+j5wx/mpFN5v5twlPrabG8NqX2c6e45LCpymdoGqNvRkRutFUqpRTXKFQFNQJasvK0YT7suW6/Hw==}
    dev: false

  /caniuse-lite@1.0.30001581:
    resolution: {integrity: sha512-whlTkwhqV2tUmP3oYhtNfaWGYHDdS3JYFQBKXxcUR9qqPWsRhFHhoISO2Xnl/g0xyKzht9mI1LZpiNWfMzHixQ==}
    dev: false

  /chalk@2.4.2:
    resolution: {integrity: sha512-Mti+f9lpJNcwF4tWV8/OrTTtF1gZi+f8FqlyAdouralcFWFQWF2+NgCHShjkCb+IFBLq9buZwE1xckQU4peSuQ==}
    engines: {node: '>=4'}
    dependencies:
      ansi-styles: 3.2.1
      escape-string-regexp: 1.0.5
      supports-color: 5.5.0
    dev: true

  /chalk@4.1.2:
    resolution: {integrity: sha512-oKnbhFyRIXpUuez8iBMmyEa4nbj4IOQyuhc/wy9kY7/WVPcwIO9VA668Pu8RkO7+0G76SLROeyw9CpQ061i4mA==}
    engines: {node: '>=10'}
    dependencies:
      ansi-styles: 4.3.0
      supports-color: 7.2.0
    dev: true

  /chokidar@3.5.3:
    resolution: {integrity: sha512-Dr3sfKRP6oTcjf2JmUmFJfeVMvXBdegxB0iVQ5eb2V10uFJUCAS8OByZdVAyVb8xXNz3GjjTgj9kLWsZTqE6kw==}
    engines: {node: '>= 8.10.0'}
    dependencies:
      anymatch: 3.1.3
      braces: 3.0.2
      glob-parent: 5.1.2
      is-binary-path: 2.1.0
      is-glob: 4.0.3
      normalize-path: 3.0.0
      readdirp: 3.6.0
    optionalDependencies:
      fsevents: 2.3.3

  /clean-stack@2.2.0:
    resolution: {integrity: sha512-4diC9HaTE+KRAMWhDhrGOECgWZxoevMc5TlkObMqNSsVU62PYzXZ/SMTjzyGAFF1YusgxGcSWTEXBhp0CPwQ1A==}
    engines: {node: '>=6'}
    dev: true

  /cli-cursor@3.1.0:
    resolution: {integrity: sha512-I/zHAwsKf9FqGoXM4WWRACob9+SNukZTd94DWF57E4toouRulbCxcUh6RKUEOQlYTHJnzkPMySvPNaaSLNfLZw==}
    engines: {node: '>=8'}
    dependencies:
      restore-cursor: 3.1.0
    dev: true

  /cli-truncate@2.1.0:
    resolution: {integrity: sha512-n8fOixwDD6b/ObinzTrp1ZKFzbgvKZvuz/TvejnLn1aQfC6r52XEx85FmuC+3HI+JM7coBRXUvNqEU2PHVrHpg==}
    engines: {node: '>=8'}
    dependencies:
      slice-ansi: 3.0.0
      string-width: 4.2.3
    dev: true

  /cli-truncate@3.1.0:
    resolution: {integrity: sha512-wfOBkjXteqSnI59oPcJkcPl/ZmwvMMOj340qUIY1SKZCv0B9Cf4D4fAucRkIKQmsIuYK3x1rrgU7MeGRruiuiA==}
    engines: {node: ^12.20.0 || ^14.13.1 || >=16.0.0}
    dependencies:
      slice-ansi: 5.0.0
      string-width: 5.1.2
    dev: true

  /client-only@0.0.1:
    resolution: {integrity: sha512-IV3Ou0jSMzZrd3pZ48nLkT9DA7Ag1pnPzaiQhpW7c3RbcqqzvzzVu+L8gfqMp/8IM2MQtSiqaCxrrcfu8I8rMA==}
    dev: false

  /color-convert@1.9.3:
    resolution: {integrity: sha512-QfAUtd+vFdAtFQcC8CCyYt1fYWxSqAiK2cSD6zDB8N3cpsEBAvRxp9zOGg6G/SHHJYAT88/az/IuDGALsNVbGg==}
    dependencies:
      color-name: 1.1.3
    dev: true

  /color-convert@2.0.1:
    resolution: {integrity: sha512-RRECPsj7iu/xb5oKYcsFHSppFNnsj/52OVTRKb4zP5onXwVF3zVmmToNcOfGC+CRDpfK/U584fMg38ZHCaElKQ==}
    engines: {node: '>=7.0.0'}
    dependencies:
      color-name: 1.1.4
    dev: true

  /color-name@1.1.3:
    resolution: {integrity: sha512-72fSenhMw2HZMTVHeCA9KCmpEIbzWiQsjN+BHcBbS9vr1mtt+vJjPdksIBNUmKAW8TFUDPJK5SUU3QhE9NEXDw==}
    dev: true

  /color-name@1.1.4:
    resolution: {integrity: sha512-dOy+3AuW3a2wNbZHIuMZpTcgjGuLU/uBL/ubcZF9OXbDo8ff4O8yVp5Bf0efS8uEoYo5q4Fx7dY9OgQGXgAsQA==}
    dev: true

  /colorette@2.0.19:
    resolution: {integrity: sha512-3tlv/dIP7FWvj3BsbHrGLJ6l/oKh1O3TcgBqMn+yyCagOxc23fyzDS6HypQbgxWbkpDnf52p1LuR4eWDQ/K9WQ==}
    dev: true

  /commander@4.1.1:
    resolution: {integrity: sha512-NOKm8xhkzAjzFx8B2v5OAHT+u5pRQc2UCa2Vq9jYL/31o2wi9mxBA7LIFs3sV5VSC49z6pEhfbMULvShKj26WA==}
    engines: {node: '>= 6'}
    dev: true

  /commander@9.4.0:
    resolution: {integrity: sha512-sRPT+umqkz90UA8M1yqYfnHlZA7fF6nSphDtxeywPZ49ysjxDQybzk13CL+mXekDRG92skbcqCLVovuCusNmFw==}
    engines: {node: ^12.20.0 || >=14}
    dev: true

  /concat-map@0.0.1:
    resolution: {integrity: sha1-2Klr13/Wjfd5OnMDajug1UBdR3s=}
    dev: true

  /copy-to-clipboard@3.3.2:
    resolution: {integrity: sha512-Vme1Z6RUDzrb6xAI7EZlVZ5uvOk2F//GaxKUxajDqm9LhOVM1inxNAD2vy+UZDYsd0uyA9s7b3/FVZPSxqrCfg==}
    dependencies:
      toggle-selection: 1.0.6
    dev: false

  /core-js-pure@3.24.1:
    resolution: {integrity: sha512-r1nJk41QLLPyozHUUPmILCEMtMw24NG4oWK6RbsDdjzQgg9ZvrUsPBj1MnG0wXXp1DCDU6j+wUvEmBSrtRbLXg==}
    requiresBuild: true
    dev: true

  /cross-spawn@7.0.3:
    resolution: {integrity: sha512-iRDPJKUPVEND7dHPO8rkbOnPpyDygcDFtWjpeWNCgy8WP2rXcxXL8TskReQl6OrB2G7+UJrags1q15Fudc7G6w==}
    engines: {node: '>= 8'}
    dependencies:
      path-key: 3.1.1
      shebang-command: 2.0.0
      which: 2.0.2
    dev: true

  /csstype@3.1.2:
    resolution: {integrity: sha512-I7K1Uu0MBPzaFKg4nI5Q7Vs2t+3gWWW648spaF+Rg7pI9ds18Ugn+lvg4SHczUdKlHI5LWBXyqfS8+DufyBsgQ==}

  /damerau-levenshtein@1.0.8:
    resolution: {integrity: sha512-sdQSFB7+llfUcQHUQO3+B8ERRj0Oa4w9POWMI/puGtuf7gFywGmkaLCElnudfTiKZV+NvHqL0ifzdrI8Ro7ESA==}
    dev: true

  /debug@2.6.9:
    resolution: {integrity: sha512-bC7ElrdJaJnPbAP+1EotYvqZsb3ecl5wi6Bfi6BJTUcNowp6cvspg0jXznRTKDjm/E7AdgFBVeAPVMNcKGsHMA==}
    peerDependencies:
      supports-color: '*'
    peerDependenciesMeta:
      supports-color:
        optional: true
    dependencies:
      ms: 2.0.0
    dev: true

  /debug@3.2.7:
    resolution: {integrity: sha512-CFjzYYAi4ThfiQvizrFQevTTXHtnCqWfe7x1AhgEscTz6ZbLbfoLRLPugTQyBth6f8ZERVUSyWHFD/7Wu4t1XQ==}
    peerDependencies:
      supports-color: '*'
    peerDependenciesMeta:
      supports-color:
        optional: true
    dependencies:
      ms: 2.1.3
    dev: true

  /debug@4.3.4:
    resolution: {integrity: sha512-PRWFHuSU3eDtQJPvnNY7Jcket1j0t5OuOsFzPPzsekD52Zl8qUfFIPEiswXqIvHWGVHOgX+7G/vCNNhehwxfkQ==}
    engines: {node: '>=6.0'}
    peerDependencies:
      supports-color: '*'
    peerDependenciesMeta:
      supports-color:
        optional: true
    dependencies:
      ms: 2.1.2
    dev: true

  /deep-is@0.1.4:
    resolution: {integrity: sha512-oIPzksmTg4/MriiaYGO+okXDT7ztn/w3Eptv/+gSIdMdKsJo0u4CfYNFJPy+4SKMuCqGw2wxnA+URMg3t8a/bQ==}
    dev: true

  /define-properties@1.1.4:
    resolution: {integrity: sha512-uckOqKcfaVvtBdsVkdPv3XjveQJsNQqmhXgRi8uhvWWuPYZCNlzT8qAyblUgNoXdHdjMTzAqeGjAoli8f+bzPA==}
    engines: {node: '>= 0.4'}
    dependencies:
      has-property-descriptors: 1.0.0
      object-keys: 1.1.1
    dev: true

  /detect-node-es@1.1.0:
    resolution: {integrity: sha512-ypdmJU/TbBby2Dxibuv7ZLW3Bs1QEmM7nHjEANfohJLvE0XVujisn1qPJcZxg+qDucsr+bP6fLD1rPS3AhJ7EQ==}
    dev: false

  /dir-glob@3.0.1:
    resolution: {integrity: sha512-WkrWp9GR4KXfKGYzOLmTuGVi1UWFfws377n9cc55/tb6DuqyF6pcQ5AbiHEshaDpY9v6oaSr2XCDidGmMwdzIA==}
    engines: {node: '>=8'}
    dependencies:
      path-type: 4.0.0
    dev: true

  /doctrine@2.1.0:
    resolution: {integrity: sha512-35mSku4ZXK0vfCuHEDAwt55dg2jNajHZ1odvF+8SSr82EsZY4QmXfuWso8oEd8zRhVObSN18aM0CjSdoBX7zIw==}
    engines: {node: '>=0.10.0'}
    dependencies:
      esutils: 2.0.3
    dev: true

  /doctrine@3.0.0:
    resolution: {integrity: sha512-yS+Q5i3hBf7GBkd4KG8a7eBNNWNGLTaEwwYWUijIYM7zrlYDM0BFXHjjPWlWZ1Rg7UaddZeIDmi9jF3HmqiQ2w==}
    engines: {node: '>=6.0.0'}
    dependencies:
      esutils: 2.0.3
    dev: true

  /eastasianwidth@0.2.0:
    resolution: {integrity: sha512-I88TYZWc9XiYHRQ4/3c5rjjfgkjhLyW2luGIheGERbNQ6OY7yTybanSpDXZa8y7VUP9YmDcYa+eyq4ca7iLqWA==}
    dev: true

  /emoji-regex@8.0.0:
    resolution: {integrity: sha512-MSjYzcWNOA0ewAHpz0MxpYFvwg6yjy1NG3xteoqz644VCo/RPgnr1/GGt+ic3iJTzQ8Eu3TdM14SawnVUmGE6A==}
    dev: true

  /emoji-regex@9.2.2:
    resolution: {integrity: sha512-L18DaJsXSUk2+42pv8mLs5jJT2hqFkFE4j21wOmgbUqsZ2hL72NsUU785g9RXgo3s0ZNgVl42TiHp3ZtOv/Vyg==}
    dev: true

  /es-abstract@1.20.1:
    resolution: {integrity: sha512-WEm2oBhfoI2sImeM4OF2zE2V3BYdSF+KnSi9Sidz51fQHd7+JuF8Xgcj9/0o+OWeIeIS/MiuNnlruQrJf16GQA==}
    engines: {node: '>= 0.4'}
    dependencies:
      call-bind: 1.0.2
      es-to-primitive: 1.2.1
      function-bind: 1.1.1
      function.prototype.name: 1.1.5
      get-intrinsic: 1.1.2
      get-symbol-description: 1.0.0
      has: 1.0.3
      has-property-descriptors: 1.0.0
      has-symbols: 1.0.3
      internal-slot: 1.0.3
      is-callable: 1.2.4
      is-negative-zero: 2.0.2
      is-regex: 1.1.4
      is-shared-array-buffer: 1.0.2
      is-string: 1.0.7
      is-weakref: 1.0.2
      object-inspect: 1.12.2
      object-keys: 1.1.1
      object.assign: 4.1.3
      regexp.prototype.flags: 1.4.3
      string.prototype.trimend: 1.0.5
      string.prototype.trimstart: 1.0.5
      unbox-primitive: 1.0.2
    dev: true

  /es-shim-unscopables@1.0.0:
    resolution: {integrity: sha512-Jm6GPcCdC30eMLbZ2x8z2WuRwAws3zTBBKuusffYVUrNj/GVSUAZ+xKMaUpfNDR5IbyNA5LJbaecoUVbmUcB1w==}
    dependencies:
      has: 1.0.3
    dev: true

  /es-to-primitive@1.2.1:
    resolution: {integrity: sha512-QCOllgZJtaUo9miYBcLChTUaHNjJF3PYs1VidD7AwiEj1kYxKeQTctLAezAOH5ZKRH0g2IgPn6KwB4IT8iRpvA==}
    engines: {node: '>= 0.4'}
    dependencies:
      is-callable: 1.2.4
      is-date-object: 1.0.5
      is-symbol: 1.0.4
    dev: true

  /esbuild@0.19.12:
    resolution: {integrity: sha512-aARqgq8roFBj054KvQr5f1sFu0D65G+miZRCuJyJ0G13Zwx7vRar5Zhn2tkQNzIXcBrNVsv/8stehpj+GAjgbg==}
    engines: {node: '>=12'}
    hasBin: true
    requiresBuild: true
    optionalDependencies:
      '@esbuild/aix-ppc64': 0.19.12
      '@esbuild/android-arm': 0.19.12
      '@esbuild/android-arm64': 0.19.12
      '@esbuild/android-x64': 0.19.12
      '@esbuild/darwin-arm64': 0.19.12
      '@esbuild/darwin-x64': 0.19.12
      '@esbuild/freebsd-arm64': 0.19.12
      '@esbuild/freebsd-x64': 0.19.12
      '@esbuild/linux-arm': 0.19.12
      '@esbuild/linux-arm64': 0.19.12
      '@esbuild/linux-ia32': 0.19.12
      '@esbuild/linux-loong64': 0.19.12
      '@esbuild/linux-mips64el': 0.19.12
      '@esbuild/linux-ppc64': 0.19.12
      '@esbuild/linux-riscv64': 0.19.12
      '@esbuild/linux-s390x': 0.19.12
      '@esbuild/linux-x64': 0.19.12
      '@esbuild/netbsd-x64': 0.19.12
      '@esbuild/openbsd-x64': 0.19.12
      '@esbuild/sunos-x64': 0.19.12
      '@esbuild/win32-arm64': 0.19.12
      '@esbuild/win32-ia32': 0.19.12
      '@esbuild/win32-x64': 0.19.12
    dev: true

  /escape-string-regexp@1.0.5:
    resolution: {integrity: sha512-vbRorB5FUQWvla16U8R/qgaFIya2qGzwDrNmCZuYKrbdSUMG6I1ZCGQRefkRVhuOkIGVne7BQ35DSfo1qvJqFg==}
    engines: {node: '>=0.8.0'}
    dev: true

  /escape-string-regexp@4.0.0:
    resolution: {integrity: sha512-TtpcNJ3XAzx3Gq8sWRzJaVajRs0uVxA2YAkdb1jm2YkPz4G6egUFAyA3n5vtEIZefPk5Wa4UXbKuS5fKkJWdgA==}
    engines: {node: '>=10'}
    dev: true

  /eslint-config-next@12.2.2(eslint@8.21.0)(typescript@4.7.4):
    resolution: {integrity: sha512-oJhWBLC4wDYYUFv/5APbjHUFd0QRFCojMdj/QnMoOEktmeTvwnnoA8F8uaXs0fQgsaTK0tbUxBRv9/Y4/rpxOA==}
    peerDependencies:
      eslint: ^7.23.0 || ^8.0.0
      typescript: '>=3.3.1'
    peerDependenciesMeta:
      typescript:
        optional: true
    dependencies:
      '@next/eslint-plugin-next': 12.2.2
      '@rushstack/eslint-patch': 1.1.4
      '@typescript-eslint/parser': 5.33.0(eslint@8.21.0)(typescript@4.7.4)
      eslint: 8.21.0
      eslint-import-resolver-node: 0.3.6
      eslint-import-resolver-typescript: 2.7.1(eslint-plugin-import@2.26.0)(eslint@8.21.0)
      eslint-plugin-import: 2.26.0(@typescript-eslint/parser@5.33.0)(eslint-import-resolver-typescript@2.7.1)(eslint@8.21.0)
      eslint-plugin-jsx-a11y: 6.6.1(eslint@8.21.0)
      eslint-plugin-react: 7.30.1(eslint@8.21.0)
      eslint-plugin-react-hooks: 4.6.0(eslint@8.21.0)
      typescript: 4.7.4
    transitivePeerDependencies:
      - eslint-import-resolver-webpack
      - supports-color
    dev: true

  /eslint-config-prettier@8.5.0(eslint@8.21.0):
    resolution: {integrity: sha512-obmWKLUNCnhtQRKc+tmnYuQl0pFU1ibYJQ5BGhTVB08bHe9wC8qUeG7c08dj9XX+AuPj1YSGSQIHl1pnDHZR0Q==}
    hasBin: true
    peerDependencies:
      eslint: '>=7.0.0'
    dependencies:
      eslint: 8.21.0
    dev: true

  /eslint-import-resolver-node@0.3.6:
    resolution: {integrity: sha512-0En0w03NRVMn9Uiyn8YRPDKvWjxCWkslUEhGNTdGx15RvPJYQ+lbOlqrlNI2vEAs4pDYK4f/HN2TbDmk5TP0iw==}
    dependencies:
      debug: 3.2.7
      resolve: 1.22.1
    transitivePeerDependencies:
      - supports-color
    dev: true

  /eslint-import-resolver-typescript@2.7.1(eslint-plugin-import@2.26.0)(eslint@8.21.0):
    resolution: {integrity: sha512-00UbgGwV8bSgUv34igBDbTOtKhqoRMy9bFjNehT40bXg6585PNIct8HhXZ0SybqB9rWtXj9crcku8ndDn/gIqQ==}
    engines: {node: '>=4'}
    peerDependencies:
      eslint: '*'
      eslint-plugin-import: '*'
    dependencies:
      debug: 4.3.4
      eslint: 8.21.0
      eslint-plugin-import: 2.26.0(@typescript-eslint/parser@5.33.0)(eslint-import-resolver-typescript@2.7.1)(eslint@8.21.0)
      glob: 7.2.3
      is-glob: 4.0.3
      resolve: 1.22.1
      tsconfig-paths: 3.14.1
    transitivePeerDependencies:
      - supports-color
    dev: true

  /eslint-module-utils@2.7.3(@typescript-eslint/parser@5.33.0)(eslint-import-resolver-node@0.3.6)(eslint-import-resolver-typescript@2.7.1):
    resolution: {integrity: sha512-088JEC7O3lDZM9xGe0RerkOMd0EjFl+Yvd1jPWIkMT5u3H9+HC34mWWPnqPrN13gieT9pBOO+Qt07Nb/6TresQ==}
    engines: {node: '>=4'}
    peerDependencies:
      '@typescript-eslint/parser': '*'
      eslint-import-resolver-node: '*'
      eslint-import-resolver-typescript: '*'
      eslint-import-resolver-webpack: '*'
    peerDependenciesMeta:
      '@typescript-eslint/parser':
        optional: true
      eslint-import-resolver-node:
        optional: true
      eslint-import-resolver-typescript:
        optional: true
      eslint-import-resolver-webpack:
        optional: true
    dependencies:
      '@typescript-eslint/parser': 5.33.0(eslint@8.21.0)(typescript@4.7.4)
      debug: 3.2.7
      eslint-import-resolver-node: 0.3.6
      eslint-import-resolver-typescript: 2.7.1(eslint-plugin-import@2.26.0)(eslint@8.21.0)
      find-up: 2.1.0
    transitivePeerDependencies:
      - supports-color
    dev: true

  /eslint-plugin-import@2.26.0(@typescript-eslint/parser@5.33.0)(eslint-import-resolver-typescript@2.7.1)(eslint@8.21.0):
    resolution: {integrity: sha512-hYfi3FXaM8WPLf4S1cikh/r4IxnO6zrhZbEGz2b660EJRbuxgpDS5gkCuYgGWg2xxh2rBuIr4Pvhve/7c31koA==}
    engines: {node: '>=4'}
    peerDependencies:
      '@typescript-eslint/parser': '*'
      eslint: ^2 || ^3 || ^4 || ^5 || ^6 || ^7.2.0 || ^8
    peerDependenciesMeta:
      '@typescript-eslint/parser':
        optional: true
    dependencies:
      '@typescript-eslint/parser': 5.33.0(eslint@8.21.0)(typescript@4.7.4)
      array-includes: 3.1.5
      array.prototype.flat: 1.3.0
      debug: 2.6.9
      doctrine: 2.1.0
      eslint: 8.21.0
      eslint-import-resolver-node: 0.3.6
      eslint-module-utils: 2.7.3(@typescript-eslint/parser@5.33.0)(eslint-import-resolver-node@0.3.6)(eslint-import-resolver-typescript@2.7.1)
      has: 1.0.3
      is-core-module: 2.10.0
      is-glob: 4.0.3
      minimatch: 3.1.2
      object.values: 1.1.5
      resolve: 1.22.1
      tsconfig-paths: 3.14.1
    transitivePeerDependencies:
      - eslint-import-resolver-typescript
      - eslint-import-resolver-webpack
      - supports-color
    dev: true

  /eslint-plugin-jsx-a11y@6.6.1(eslint@8.21.0):
    resolution: {integrity: sha512-sXgFVNHiWffBq23uiS/JaP6eVR622DqwB4yTzKvGZGcPq6/yZ3WmOZfuBks/vHWo9GaFOqC2ZK4i6+C35knx7Q==}
    engines: {node: '>=4.0'}
    peerDependencies:
      eslint: ^3 || ^4 || ^5 || ^6 || ^7 || ^8
    dependencies:
      '@babel/runtime': 7.18.9
      aria-query: 4.2.2
      array-includes: 3.1.5
      ast-types-flow: 0.0.7
      axe-core: 4.4.3
      axobject-query: 2.2.0
      damerau-levenshtein: 1.0.8
      emoji-regex: 9.2.2
      eslint: 8.21.0
      has: 1.0.3
      jsx-ast-utils: 3.3.3
      language-tags: 1.0.5
      minimatch: 3.1.2
      semver: 6.3.0
    dev: true

  /eslint-plugin-prettier@4.2.1(eslint-config-prettier@8.5.0)(eslint@8.21.0)(prettier@2.7.1):
    resolution: {integrity: sha512-f/0rXLXUt0oFYs8ra4w49wYZBG5GKZpAYsJSm6rnYL5uVDjd+zowwMwVZHnAjf4edNrKpCDYfXDgmRE/Ak7QyQ==}
    engines: {node: '>=12.0.0'}
    peerDependencies:
      eslint: '>=7.28.0'
      eslint-config-prettier: '*'
      prettier: '>=2.0.0'
    peerDependenciesMeta:
      eslint-config-prettier:
        optional: true
    dependencies:
      eslint: 8.21.0
      eslint-config-prettier: 8.5.0(eslint@8.21.0)
      prettier: 2.7.1
      prettier-linter-helpers: 1.0.0
    dev: true

  /eslint-plugin-react-hooks@4.6.0(eslint@8.21.0):
    resolution: {integrity: sha512-oFc7Itz9Qxh2x4gNHStv3BqJq54ExXmfC+a1NjAta66IAN87Wu0R/QArgIS9qKzX3dXKPI9H5crl9QchNMY9+g==}
    engines: {node: '>=10'}
    peerDependencies:
      eslint: ^3.0.0 || ^4.0.0 || ^5.0.0 || ^6.0.0 || ^7.0.0 || ^8.0.0-0
    dependencies:
      eslint: 8.21.0
    dev: true

  /eslint-plugin-react@7.30.1(eslint@8.21.0):
    resolution: {integrity: sha512-NbEvI9jtqO46yJA3wcRF9Mo0lF9T/jhdHqhCHXiXtD+Zcb98812wvokjWpU7Q4QH5edo6dmqrukxVvWWXHlsUg==}
    engines: {node: '>=4'}
    peerDependencies:
      eslint: ^3 || ^4 || ^5 || ^6 || ^7 || ^8
    dependencies:
      array-includes: 3.1.5
      array.prototype.flatmap: 1.3.0
      doctrine: 2.1.0
      eslint: 8.21.0
      estraverse: 5.3.0
      jsx-ast-utils: 3.3.3
      minimatch: 3.1.2
      object.entries: 1.1.5
      object.fromentries: 2.0.5
      object.hasown: 1.1.1
      object.values: 1.1.5
      prop-types: 15.8.1
      resolve: 2.0.0-next.4
      semver: 6.3.0
      string.prototype.matchall: 4.0.7
    dev: true

  /eslint-scope@7.1.1:
    resolution: {integrity: sha512-QKQM/UXpIiHcLqJ5AOyIW7XZmzjkzQXYE54n1++wb0u9V/abW3l9uQnxX8Z5Xd18xyKIMTUAyQ0k1e8pz6LUrw==}
    engines: {node: ^12.22.0 || ^14.17.0 || >=16.0.0}
    dependencies:
      esrecurse: 4.3.0
      estraverse: 5.3.0
    dev: true

  /eslint-utils@3.0.0(eslint@8.21.0):
    resolution: {integrity: sha512-uuQC43IGctw68pJA1RgbQS8/NP7rch6Cwd4j3ZBtgo4/8Flj4eGE7ZYSZRN3iq5pVUv6GPdW5Z1RFleo84uLDA==}
    engines: {node: ^10.0.0 || ^12.0.0 || >= 14.0.0}
    peerDependencies:
      eslint: '>=5'
    dependencies:
      eslint: 8.21.0
      eslint-visitor-keys: 2.1.0
    dev: true

  /eslint-visitor-keys@1.3.0:
    resolution: {integrity: sha512-6J72N8UNa462wa/KFODt/PJ3IU60SDpC3QXC1Hjc1BXXpfL2C9R5+AU7jhe0F6GREqVMh4Juu+NY7xn+6dipUQ==}
    engines: {node: '>=4'}
    dev: true

  /eslint-visitor-keys@2.1.0:
    resolution: {integrity: sha512-0rSmRBzXgDzIsD6mGdJgevzgezI534Cer5L/vyMX0kHzT/jiB43jRhd9YUlMGYLQy2zprNmoT8qasCGtY+QaKw==}
    engines: {node: '>=10'}
    dev: true

  /eslint-visitor-keys@3.3.0:
    resolution: {integrity: sha512-mQ+suqKJVyeuwGYHAdjMFqjCyfl8+Ldnxuyp3ldiMBFKkvytrXUZWaiPCEav8qDHKty44bD+qV1IP4T+w+xXRA==}
    engines: {node: ^12.22.0 || ^14.17.0 || >=16.0.0}
    dev: true

  /eslint@8.21.0:
    resolution: {integrity: sha512-/XJ1+Qurf1T9G2M5IHrsjp+xrGT73RZf23xA1z5wB1ZzzEAWSZKvRwhWxTFp1rvkvCfwcvAUNAP31bhKTTGfDA==}
    engines: {node: ^12.22.0 || ^14.17.0 || >=16.0.0}
    hasBin: true
    dependencies:
      '@eslint/eslintrc': 1.3.0
      '@humanwhocodes/config-array': 0.10.4
      '@humanwhocodes/gitignore-to-minimatch': 1.0.2
      ajv: 6.12.6
      chalk: 4.1.2
      cross-spawn: 7.0.3
      debug: 4.3.4
      doctrine: 3.0.0
      escape-string-regexp: 4.0.0
      eslint-scope: 7.1.1
      eslint-utils: 3.0.0(eslint@8.21.0)
      eslint-visitor-keys: 3.3.0
      espree: 9.3.3
      esquery: 1.4.0
      esutils: 2.0.3
      fast-deep-equal: 3.1.3
      file-entry-cache: 6.0.1
      find-up: 5.0.0
      functional-red-black-tree: 1.0.1
      glob-parent: 6.0.2
      globals: 13.17.0
      globby: 11.1.0
      grapheme-splitter: 1.0.4
      ignore: 5.2.0
      import-fresh: 3.3.0
      imurmurhash: 0.1.4
      is-glob: 4.0.3
      js-yaml: 4.1.0
      json-stable-stringify-without-jsonify: 1.0.1
      levn: 0.4.1
      lodash.merge: 4.6.2
      minimatch: 3.1.2
      natural-compare: 1.4.0
      optionator: 0.9.1
      regexpp: 3.2.0
      strip-ansi: 6.0.1
      strip-json-comments: 3.1.1
      text-table: 0.2.0
      v8-compile-cache: 2.3.0
    transitivePeerDependencies:
      - supports-color
    dev: true

  /espree@9.3.3:
    resolution: {integrity: sha512-ORs1Rt/uQTqUKjDdGCyrtYxbazf5umATSf/K4qxjmZHORR6HJk+2s/2Pqe+Kk49HHINC/xNIrGfgh8sZcll0ng==}
    engines: {node: ^12.22.0 || ^14.17.0 || >=16.0.0}
    dependencies:
      acorn: 8.8.0
      acorn-jsx: 5.3.2(acorn@8.8.0)
      eslint-visitor-keys: 3.3.0
    dev: true

  /esquery@1.4.0:
    resolution: {integrity: sha512-cCDispWt5vHHtwMY2YrAQ4ibFkAL8RbH5YGBnZBc90MolvvfkkQcJro/aZiAQUlQ3qgrYS6D6v8Gc5G5CQsc9w==}
    engines: {node: '>=0.10'}
    dependencies:
      estraverse: 5.3.0
    dev: true

  /esrecurse@4.3.0:
    resolution: {integrity: sha512-KmfKL3b6G+RXvP8N1vr3Tq1kL/oCFgn2NYXEtqP8/L3pKapUA4G8cFVaoF3SU323CD4XypR/ffioHmkti6/Tag==}
    engines: {node: '>=4.0'}
    dependencies:
      estraverse: 5.3.0
    dev: true

  /estraverse@5.3.0:
    resolution: {integrity: sha512-MMdARuVEQziNTeJD8DgMqmhwR11BRQ/cBP+pLtYdSTnf3MIO8fFeiINEbX36ZdNlfU/7A9f3gUw49B3oQsvwBA==}
    engines: {node: '>=4.0'}
    dev: true

  /esutils@2.0.3:
    resolution: {integrity: sha512-kVscqXk4OCp68SZ0dkgEKVi6/8ij300KBWTJq32P/dYeWTSwK41WyTxalN1eRmA5Z9UU/LX9D7FWSmV9SAYx6g==}
    engines: {node: '>=0.10.0'}
    dev: true

  /execa@5.1.1:
    resolution: {integrity: sha512-8uSpZZocAZRBAPIEINJj3Lo9HyGitllczc27Eh5YYojjMFMn8yHMDMaUHE2Jqfq05D/wucwI4JGURyXt1vchyg==}
    engines: {node: '>=10'}
    dependencies:
      cross-spawn: 7.0.3
      get-stream: 6.0.1
      human-signals: 2.1.0
      is-stream: 2.0.1
      merge-stream: 2.0.0
      npm-run-path: 4.0.1
      onetime: 5.1.2
      signal-exit: 3.0.7
      strip-final-newline: 2.0.0
    dev: true

  /execa@6.1.0:
    resolution: {integrity: sha512-QVWlX2e50heYJcCPG0iWtf8r0xjEYfz/OYLGDYH+IyjWezzPNxz63qNFOu0l4YftGWuizFVZHHs8PrLU5p2IDA==}
    engines: {node: ^12.20.0 || ^14.13.1 || >=16.0.0}
    dependencies:
      cross-spawn: 7.0.3
      get-stream: 6.0.1
      human-signals: 3.0.1
      is-stream: 3.0.0
      merge-stream: 2.0.0
      npm-run-path: 5.1.0
      onetime: 6.0.0
      signal-exit: 3.0.7
      strip-final-newline: 3.0.0
    dev: true

  /fast-deep-equal@3.1.3:
    resolution: {integrity: sha512-f3qQ9oQy9j2AhBe/H9VC91wLmKBCCU/gDOnKNAYG5hswO7BLKj09Hc5HYNz9cGI++xlpDCIgDaitVs03ATR84Q==}
    dev: true

  /fast-diff@1.2.0:
    resolution: {integrity: sha512-xJuoT5+L99XlZ8twedaRf6Ax2TgQVxvgZOYoPKqZufmJib0tL2tegPBOZb1pVNgIhlqDlA0eO0c3wBvQcmzx4w==}
    dev: true

  /fast-glob@3.3.2:
    resolution: {integrity: sha512-oX2ruAFQwf/Orj8m737Y5adxDQO0LAB7/S5MnxCdTNDd4p6BsyIVsv9JQsATbTSq8KHRpLwIHbVlUNatxd+1Ow==}
    engines: {node: '>=8.6.0'}
    dependencies:
      '@nodelib/fs.stat': 2.0.5
      '@nodelib/fs.walk': 1.2.8
      glob-parent: 5.1.2
      merge2: 1.4.1
      micromatch: 4.0.5
    dev: true

  /fast-json-stable-stringify@2.1.0:
    resolution: {integrity: sha512-lhd/wF+Lk98HZoTCtlVraHtfh5XYijIjalXck7saUtuanSDyLMxnHhSXEDJqHxD7msR8D0uCmqlkwjCV8xvwHw==}
    dev: true

  /fast-levenshtein@2.0.6:
    resolution: {integrity: sha512-DCXu6Ifhqcks7TZKY3Hxp3y6qphY5SJZmrWMDrKcERSOXWQdMhU9Ig/PYrzyw/ul9jOIyh0N4M0tbC5hodg8dw==}
    dev: true

  /fastq@1.13.0:
    resolution: {integrity: sha512-YpkpUnK8od0o1hmeSc7UUs/eB/vIPWJYjKck2QKIzAf71Vm1AAQ3EbuZB3g2JIy+pg+ERD0vqI79KyZiB2e2Nw==}
    dependencies:
      reusify: 1.0.4
    dev: true

  /file-entry-cache@6.0.1:
    resolution: {integrity: sha512-7Gps/XWymbLk2QLYK4NzpMOrYjMhdIxXuIvy2QBsLE6ljuodKvdkWs/cpyJJ3CVIVpH0Oi1Hvg1ovbMzLdFBBg==}
    engines: {node: ^10.12.0 || >=12.0.0}
    dependencies:
      flat-cache: 3.0.4
    dev: true

  /fill-range@7.0.1:
    resolution: {integrity: sha512-qOo9F+dMUmC2Lcb4BbVvnKJxTPjCm+RRpe4gDuGrzkL7mEVl/djYSu2OdQ2Pa302N4oqkSg9ir6jaLWJ2USVpQ==}
    engines: {node: '>=8'}
    dependencies:
      to-regex-range: 5.0.1

  /find-up@2.1.0:
    resolution: {integrity: sha512-NWzkk0jSJtTt08+FBFMvXoeZnOJD+jTtsRmBYbAIzJdX6l7dLgR7CTubCM5/eDdPUBvLCeVasP1brfVR/9/EZQ==}
    engines: {node: '>=4'}
    dependencies:
      locate-path: 2.0.0
    dev: true

  /find-up@5.0.0:
    resolution: {integrity: sha512-78/PXT1wlLLDgTzDs7sjq9hzz0vXD+zn+7wypEe4fXQxCmdmqfGsEPQxmiCSQI3ajFV91bVSsvNtrJRiW6nGng==}
    engines: {node: '>=10'}
    dependencies:
      locate-path: 6.0.0
      path-exists: 4.0.0
    dev: true

  /flat-cache@3.0.4:
    resolution: {integrity: sha512-dm9s5Pw7Jc0GvMYbshN6zchCA9RgQlzzEZX3vylR9IqFfS8XciblUXOKfW6SiuJ0e13eDYZoZV5wdrev7P3Nwg==}
    engines: {node: ^10.12.0 || >=12.0.0}
    dependencies:
      flatted: 3.2.6
      rimraf: 3.0.2
    dev: true

  /flatted@3.2.6:
    resolution: {integrity: sha512-0sQoMh9s0BYsm+12Huy/rkKxVu4R1+r96YX5cG44rHV0pQ6iC3Q+mkoMFaGWObMFYQxCVT+ssG1ksneA2MI9KQ==}
    dev: true

  /framer-motion@6.5.1(react-dom@18.2.0)(react@18.2.0):
    resolution: {integrity: sha512-o1BGqqposwi7cgDrtg0dNONhkmPsUFDaLcKXigzuTFC5x58mE8iyTazxSudFzmT6MEyJKfjjU8ItoMe3W+3fiw==}
    peerDependencies:
      react: '>=16.8 || ^17.0.0 || ^18.0.0'
      react-dom: '>=16.8 || ^17.0.0 || ^18.0.0'
    dependencies:
      '@motionone/dom': 10.12.0
      framesync: 6.0.1
      hey-listen: 1.0.8
      popmotion: 11.0.3
      react: 18.2.0
      react-dom: 18.2.0(react@18.2.0)
      style-value-types: 5.0.0
      tslib: 2.4.0
    optionalDependencies:
      '@emotion/is-prop-valid': 0.8.8
    dev: false

  /framesync@6.0.1:
    resolution: {integrity: sha512-fUY88kXvGiIItgNC7wcTOl0SNRCVXMKSWW2Yzfmn7EKNc+MpCzcz9DhdHcdjbrtN3c6R4H5dTY2jiCpPdysEjA==}
    dependencies:
      tslib: 2.4.0
    dev: false

  /fs.realpath@1.0.0:
    resolution: {integrity: sha512-OO0pH2lK6a0hZnAdau5ItzHPI6pUlvI7jMVnxUQRtw4owF2wk8lOSabtGDCTP4Ggrg2MbGnWO9X8K1t4+fGMDw==}
    dev: true

  /fsevents@2.3.2:
    resolution: {integrity: sha512-xiqMQR4xAeHTuB9uWm+fFRcIOgKBMiOBP+eXiyT7jsgVCq1bkVygt00oASowB7EdtpOHaaPgKt812P9ab+DDKA==}
    engines: {node: ^8.16.0 || ^10.6.0 || >=11.0.0}
    os: [darwin]
    requiresBuild: true
    dev: true
    optional: true

  /fsevents@2.3.3:
    resolution: {integrity: sha512-5xoDfX+fL7faATnagmWPpbFtwh/R77WmMMqqHGS65C3vvB0YHrgF+B1YmZ3441tMj5n63k0212XNoJwzlhffQw==}
    engines: {node: ^8.16.0 || ^10.6.0 || >=11.0.0}
    os: [darwin]
    requiresBuild: true
    optional: true

  /function-bind@1.1.1:
    resolution: {integrity: sha512-yIovAzMX49sF8Yl58fSCWJ5svSLuaibPxXQJFLmBObTuCr0Mf1KiPopGM9NiFjiYBCbfaa2Fh6breQ6ANVTI0A==}
    dev: true

  /function.prototype.name@1.1.5:
    resolution: {integrity: sha512-uN7m/BzVKQnCUF/iW8jYea67v++2u7m5UgENbHRtdDVclOUP+FMPlCNdmk0h/ysGyo2tavMJEDqJAkJdRa1vMA==}
    engines: {node: '>= 0.4'}
    dependencies:
      call-bind: 1.0.2
      define-properties: 1.1.4
      es-abstract: 1.20.1
      functions-have-names: 1.2.3
    dev: true

  /functional-red-black-tree@1.0.1:
    resolution: {integrity: sha512-dsKNQNdj6xA3T+QlADDA7mOSlX0qiMINjn0cgr+eGHGsbSHzTabcIogz2+p/iqP1Xs6EP/sS2SbqH+brGTbq0g==}
    dev: true

  /functions-have-names@1.2.3:
    resolution: {integrity: sha512-xckBUXyTIqT97tq2x2AMb+g163b5JFysYk0x4qxNFwbfQkmNZoiRHb6sPzI9/QV33WeuvVYBUIiD4NzNIyqaRQ==}
    dev: true

  /get-intrinsic@1.1.2:
    resolution: {integrity: sha512-Jfm3OyCxHh9DJyc28qGk+JmfkpO41A4XkneDSujN9MDXrm4oDKdHvndhZ2dN94+ERNfkYJWDclW6k2L/ZGHjXA==}
    dependencies:
      function-bind: 1.1.1
      has: 1.0.3
      has-symbols: 1.0.3
    dev: true

  /get-nonce@1.0.1:
    resolution: {integrity: sha512-FJhYRoDaiatfEkUK8HKlicmu/3SGFD51q3itKDGoSTysQJBnfOcxU5GxnhE1E6soB76MbT0MBtnKJuXyAx+96Q==}
    engines: {node: '>=6'}
    dev: false

  /get-stream@6.0.1:
    resolution: {integrity: sha512-ts6Wi+2j3jQjqi70w5AlN8DFnkSwC+MqmxEzdEALB2qXZYV3X/b1CTfgPLGJNMeAWxdPfU8FO1ms3NUfaHCPYg==}
    engines: {node: '>=10'}
    dev: true

  /get-symbol-description@1.0.0:
    resolution: {integrity: sha512-2EmdH1YvIQiZpltCNgkuiUnyukzxM/R6NDJX31Ke3BG1Nq5b0S2PhX59UKi9vZpPDQVdqn+1IcaAwnzTT5vCjw==}
    engines: {node: '>= 0.4'}
    dependencies:
      call-bind: 1.0.2
      get-intrinsic: 1.1.2
    dev: true

  /glob-parent@5.1.2:
    resolution: {integrity: sha512-AOIgSQCepiJYwP3ARnGx+5VnTu2HBYdzbGP45eLw1vr3zB3vZLeyed1sC9hnbcOc9/SrMyM5RPQrkGz4aS9Zow==}
    engines: {node: '>= 6'}
    dependencies:
      is-glob: 4.0.3

  /glob-parent@6.0.2:
    resolution: {integrity: sha512-XxwI8EOhVQgWp6iDL+3b0r86f4d6AX6zSU55HfB4ydCEuXLXc5FcYeOu+nnGftS4TEju/11rt4KJPTMgbfmv4A==}
    engines: {node: '>=10.13.0'}
    dependencies:
      is-glob: 4.0.3
    dev: true

  /glob@7.1.6:
    resolution: {integrity: sha512-LwaxwyZ72Lk7vZINtNNrywX0ZuLyStrdDtabefZKAY5ZGJhVtgdznluResxNmPitE0SAO+O26sWTHeKSI2wMBA==}
    dependencies:
      fs.realpath: 1.0.0
      inflight: 1.0.6
      inherits: 2.0.4
      minimatch: 3.1.2
      once: 1.4.0
      path-is-absolute: 1.0.1
    dev: true

  /glob@7.1.7:
    resolution: {integrity: sha512-OvD9ENzPLbegENnYP5UUfJIirTg4+XwMWGaQfQTY0JenxNvvIKP3U3/tAQSPIu/lHxXYSZmpXlUHeqAIdKzBLQ==}
    dependencies:
      fs.realpath: 1.0.0
      inflight: 1.0.6
      inherits: 2.0.4
      minimatch: 3.1.2
      once: 1.4.0
      path-is-absolute: 1.0.1
    dev: true

  /glob@7.2.3:
    resolution: {integrity: sha512-nFR0zLpU2YCaRxwoCJvL6UvCH2JFyFVIvwTLsIf21AuHlMskA1hhTdk+LlYJtOlYt9v6dvszD2BGRqBL+iQK9Q==}
    dependencies:
      fs.realpath: 1.0.0
      inflight: 1.0.6
      inherits: 2.0.4
      minimatch: 3.1.2
      once: 1.4.0
      path-is-absolute: 1.0.1
    dev: true

  /globals@11.12.0:
    resolution: {integrity: sha512-WOBp/EEGUiIsJSp7wcv/y6MO+lV9UoncWqxuFfm8eBwzWNgyfBd6Gz+IeKQ9jCmyhoH99g15M3T+QaVHFjizVA==}
    engines: {node: '>=4'}
    dev: true

  /globals@13.17.0:
    resolution: {integrity: sha512-1C+6nQRb1GwGMKm2dH/E7enFAMxGTmGI7/dEdhy/DNelv85w9B72t3uc5frtMNXIbzrarJJ/lTCjcaZwbLJmyw==}
    engines: {node: '>=8'}
    dependencies:
      type-fest: 0.20.2
    dev: true

  /globby@11.1.0:
    resolution: {integrity: sha512-jhIXaOzy1sb8IyocaruWSn1TjmnBVs8Ayhcy83rmxNJ8q2uWKCAj3CnJY+KpGSXCueAPc0i05kVvVKtP1t9S3g==}
    engines: {node: '>=10'}
    dependencies:
      array-union: 2.1.0
      dir-glob: 3.0.1
      fast-glob: 3.3.2
      ignore: 5.3.0
      merge2: 1.4.1
      slash: 3.0.0
    dev: true

  /graceful-fs@4.2.11:
    resolution: {integrity: sha512-RbJ5/jmFcNNCcDV5o9eTnBLJ/HszWV0P73bc+Ff4nS/rJj+YaS6IGyiOL0VoBYX+l1Wrl3k63h/KrH+nhJ0XvQ==}
    dev: false

  /grapheme-splitter@1.0.4:
    resolution: {integrity: sha512-bzh50DW9kTPM00T8y4o8vQg89Di9oLJVLW/KaOGIXJWP/iqCN6WKYkbNOF04vFLJhwcpYUh9ydh/+5vpOqV4YQ==}
    dev: true

  /has-bigints@1.0.2:
    resolution: {integrity: sha512-tSvCKtBr9lkF0Ex0aQiP9N+OpV4zi2r/Nee5VkRDbaqv35RLYMzbwQfFSZZH0kR+Rd6302UJZ2p/bJCEoR3VoQ==}
    dev: true

  /has-flag@3.0.0:
    resolution: {integrity: sha512-sKJf1+ceQBr4SMkvQnBDNDtf4TXpVhVGateu0t918bl30FnbE2m4vNLX+VWe/dpjlb+HugGYzW7uQXH98HPEYw==}
    engines: {node: '>=4'}
    dev: true

  /has-flag@4.0.0:
    resolution: {integrity: sha512-EykJT/Q1KjTWctppgIAgfSO0tKVuZUjhgMr17kqTumMl6Afv3EISleU7qZUzoXDFTAHTDC4NOoG/ZxU3EvlMPQ==}
    engines: {node: '>=8'}
    dev: true

  /has-property-descriptors@1.0.0:
    resolution: {integrity: sha512-62DVLZGoiEBDHQyqG4w9xCuZ7eJEwNmJRWw2VY84Oedb7WFcA27fiEVe8oUQx9hAUJ4ekurquucTGwsyO1XGdQ==}
    dependencies:
      get-intrinsic: 1.1.2
    dev: true

  /has-symbols@1.0.3:
    resolution: {integrity: sha512-l3LCuF6MgDNwTDKkdYGEihYjt5pRPbEg46rtlmnSPlUbgmB8LOIrKJbYYFBSbnPaJexMKtiPO8hmeRjRz2Td+A==}
    engines: {node: '>= 0.4'}
    dev: true

  /has-tostringtag@1.0.0:
    resolution: {integrity: sha512-kFjcSNhnlGV1kyoGk7OXKSawH5JOb/LzUc5w9B02hOTO0dfFRjbHQKvg1d6cf3HbeUmtU9VbbV3qzZ2Teh97WQ==}
    engines: {node: '>= 0.4'}
    dependencies:
      has-symbols: 1.0.3
    dev: true

  /has@1.0.3:
    resolution: {integrity: sha512-f2dvO0VU6Oej7RkWJGrehjbzMAjFp5/VKPp5tTpWIV4JHHZK1/BxbFRtf/siA2SWTe09caDmVtYYzWEIbBS4zw==}
    engines: {node: '>= 0.4.0'}
    dependencies:
      function-bind: 1.1.1
    dev: true

  /hey-listen@1.0.8:
    resolution: {integrity: sha512-COpmrF2NOg4TBWUJ5UVyaCU2A88wEMkUPK4hNqyCkqHbxT92BbvfjoSozkAIIm6XhicGlJHhFdullInrdhwU8Q==}
    dev: false

  /human-signals@2.1.0:
    resolution: {integrity: sha512-B4FFZ6q/T2jhhksgkbEW3HBvWIfDW85snkQgawt07S7J5QXTk6BkNV+0yAeZrM5QpMAdYlocGoljn0sJ/WQkFw==}
    engines: {node: '>=10.17.0'}
    dev: true

  /human-signals@3.0.1:
    resolution: {integrity: sha512-rQLskxnM/5OCldHo+wNXbpVgDn5A17CUoKX+7Sokwaknlq7CdSnphy0W39GU8dw59XiCXmFXDg4fRuckQRKewQ==}
    engines: {node: '>=12.20.0'}
    dev: true

  /husky@8.0.1:
    resolution: {integrity: sha512-xs7/chUH/CKdOCs7Zy0Aev9e/dKOMZf3K1Az1nar3tzlv0jfqnYtu235bstsWTmXOR0EfINrPa97yy4Lz6RiKw==}
    engines: {node: '>=14'}
    hasBin: true
    dev: true

  /ignore@5.2.0:
    resolution: {integrity: sha512-CmxgYGiEPCLhfLnpPp1MoRmifwEIOgjcHXxOBjv7mY96c+eWScsOP9c112ZyLdWHi0FxHjI+4uVhKYp/gcdRmQ==}
    engines: {node: '>= 4'}
    dev: true

  /ignore@5.3.0:
    resolution: {integrity: sha512-g7dmpshy+gD7mh88OC9NwSGTKoc3kyLAZQRU1mt53Aw/vnvfXnbC+F/7F7QoYVKbV+KNvJx8wArewKy1vXMtlg==}
    engines: {node: '>= 4'}
    dev: true

  /immutable@4.1.0:
    resolution: {integrity: sha512-oNkuqVTA8jqG1Q6c+UglTOD1xhC1BtjKI7XkCXRkZHrN5m18/XsnUp8Q89GkQO/z+0WjonSvl0FLhDYftp46nQ==}
    dev: false

  /import-fresh@3.3.0:
    resolution: {integrity: sha512-veYYhQa+D1QBKznvhUHxb8faxlrwUnxseDAbAp457E0wLNio2bOSKnjYDhMj+YiAq61xrMGhQk9iXVk5FzgQMw==}
    engines: {node: '>=6'}
    dependencies:
      parent-module: 1.0.1
      resolve-from: 4.0.0
    dev: true

  /imurmurhash@0.1.4:
    resolution: {integrity: sha512-JmXMZ6wuvDmLiHEml9ykzqO6lwFbof0GG4IkcGaENdCRDDmMVnny7s5HsIgHCbaq0w2MyPhDqkhTUgS2LU2PHA==}
    engines: {node: '>=0.8.19'}
    dev: true

  /indent-string@4.0.0:
    resolution: {integrity: sha512-EdDDZu4A2OyIK7Lr/2zG+w5jmbuk1DVBnEwREQvBzspBJkCEbRa8GxU1lghYcaGJCnRWibjDXlq779X1/y5xwg==}
    engines: {node: '>=8'}
    dev: true

  /inflight@1.0.6:
    resolution: {integrity: sha512-k92I/b08q4wvFscXCLvqfsHCrjrF7yiXsQuIVvVE7N82W3+aqpzuUdBbfhWcy/FZR3/4IgflMgKLOsvPDrGCJA==}
    dependencies:
      once: 1.4.0
      wrappy: 1.0.2
    dev: true

  /inherits@2.0.4:
    resolution: {integrity: sha512-k/vGaX4/Yla3WzyMCvTQOXYeIHvqOKtnqBduzTHpzpQZzAskKMhZ2K+EnBiSM9zGSoIFeMpXKxa4dYeZIQqewQ==}
    dev: true

  /internal-slot@1.0.3:
    resolution: {integrity: sha512-O0DB1JC/sPyZl7cIo78n5dR7eUSwwpYPiXRhTzNxZVAMUuB8vlnRFyLxdrVToks6XPLVnFfbzaVd5WLjhgg+vA==}
    engines: {node: '>= 0.4'}
    dependencies:
      get-intrinsic: 1.1.2
      has: 1.0.3
      side-channel: 1.0.4
    dev: true

  /invariant@2.2.4:
    resolution: {integrity: sha512-phJfQVBuaJM5raOpJjSfkiD6BpbCE4Ns//LaXl6wGYtUBY83nWS6Rf9tXm2e8VaK60JEjYldbPif/A2B1C2gNA==}
    dependencies:
      loose-envify: 1.4.0
    dev: false

  /is-bigint@1.0.4:
    resolution: {integrity: sha512-zB9CruMamjym81i2JZ3UMn54PKGsQzsJeo6xvN3HJJ4CAsQNB6iRutp2To77OfCNuoxspsIhzaPoO1zyCEhFOg==}
    dependencies:
      has-bigints: 1.0.2
    dev: true

  /is-binary-path@2.1.0:
    resolution: {integrity: sha512-ZMERYes6pDydyuGidse7OsHxtbI7WVeUEozgR/g7rd0xUimYNlvZRE/K2MgZTjWy725IfelLeVcEM97mmtRGXw==}
    engines: {node: '>=8'}
    dependencies:
      binary-extensions: 2.2.0

  /is-boolean-object@1.1.2:
    resolution: {integrity: sha512-gDYaKHJmnj4aWxyj6YHyXVpdQawtVLHU5cb+eztPGczf6cjuTdwve5ZIEfgXqH4e57An1D1AKf8CZ3kYrQRqYA==}
    engines: {node: '>= 0.4'}
    dependencies:
      call-bind: 1.0.2
      has-tostringtag: 1.0.0
    dev: true

  /is-callable@1.2.4:
    resolution: {integrity: sha512-nsuwtxZfMX67Oryl9LCQ+upnC0Z0BgpwntpS89m1H/TLF0zNfzfLMV/9Wa/6MZsj0acpEjAO0KF1xT6ZdLl95w==}
    engines: {node: '>= 0.4'}
    dev: true

  /is-core-module@2.10.0:
    resolution: {integrity: sha512-Erxj2n/LDAZ7H8WNJXd9tw38GYM3dv8rk8Zcs+jJuxYTW7sozH+SS8NtrSjVL1/vpLvWi1hxy96IzjJ3EHTJJg==}
    dependencies:
      has: 1.0.3
    dev: true

  /is-date-object@1.0.5:
    resolution: {integrity: sha512-9YQaSxsAiSwcvS33MBk3wTCVnWK+HhF8VZR2jRxehM16QcVOdHqPn4VPHmRK4lSr38n9JriurInLcP90xsYNfQ==}
    engines: {node: '>= 0.4'}
    dependencies:
      has-tostringtag: 1.0.0
    dev: true

  /is-extglob@2.1.1:
    resolution: {integrity: sha512-SbKbANkN603Vi4jEZv49LeVJMn4yGwsbzZworEoyEiutsN3nJYdbO36zfhGJ6QEDpOZIFkDtnq5JRxmvl3jsoQ==}
    engines: {node: '>=0.10.0'}

  /is-fullwidth-code-point@3.0.0:
    resolution: {integrity: sha512-zymm5+u+sCsSWyD9qNaejV3DFvhCKclKdizYaJUuHA83RLjb7nSuGnddCHGv0hk+KY7BMAlsWeK4Ueg6EV6XQg==}
    engines: {node: '>=8'}
    dev: true

  /is-fullwidth-code-point@4.0.0:
    resolution: {integrity: sha512-O4L094N2/dZ7xqVdrXhh9r1KODPJpFms8B5sGdJLPy664AgvXsreZUyCQQNItZRDlYug4xStLjNp/sz3HvBowQ==}
    engines: {node: '>=12'}
    dev: true

  /is-glob@4.0.3:
    resolution: {integrity: sha512-xelSayHH36ZgE7ZWhli7pW34hNbNl8Ojv5KVmkJD4hBdD3th8Tfk9vYasLM+mXWOZhFkgZfxhLSnrwRr4elSSg==}
    engines: {node: '>=0.10.0'}
    dependencies:
      is-extglob: 2.1.1

  /is-negative-zero@2.0.2:
    resolution: {integrity: sha512-dqJvarLawXsFbNDeJW7zAz8ItJ9cd28YufuuFzh0G8pNHjJMnY08Dv7sYX2uF5UpQOwieAeOExEYAWWfu7ZZUA==}
    engines: {node: '>= 0.4'}
    dev: true

  /is-number-object@1.0.7:
    resolution: {integrity: sha512-k1U0IRzLMo7ZlYIfzRu23Oh6MiIFasgpb9X76eqfFZAqwH44UI4KTBvBYIZ1dSL9ZzChTB9ShHfLkR4pdW5krQ==}
    engines: {node: '>= 0.4'}
    dependencies:
      has-tostringtag: 1.0.0
    dev: true

  /is-number@7.0.0:
    resolution: {integrity: sha512-41Cifkg6e8TylSpdtTpeLVMqvSBEVzTttHvERD741+pnZ8ANv0004MRL43QKPDlK9cGvNp6NZWZUBlbGXYxxng==}
    engines: {node: '>=0.12.0'}

  /is-regex@1.1.4:
    resolution: {integrity: sha512-kvRdxDsxZjhzUX07ZnLydzS1TU/TJlTUHHY4YLL87e37oUA49DfkLqgy+VjFocowy29cKvcSiu+kIv728jTTVg==}
    engines: {node: '>= 0.4'}
    dependencies:
      call-bind: 1.0.2
      has-tostringtag: 1.0.0
    dev: true

  /is-shared-array-buffer@1.0.2:
    resolution: {integrity: sha512-sqN2UDu1/0y6uvXyStCOzyhAjCSlHceFoMKJW8W9EU9cvic/QdsZ0kEU93HEy3IUEFZIiH/3w+AH/UQbPHNdhA==}
    dependencies:
      call-bind: 1.0.2
    dev: true

  /is-stream@2.0.1:
    resolution: {integrity: sha512-hFoiJiTl63nn+kstHGBtewWSKnQLpyb155KHheA1l39uvtO9nWIop1p3udqPcUd/xbF1VLMO4n7OI6p7RbngDg==}
    engines: {node: '>=8'}
    dev: true

  /is-stream@3.0.0:
    resolution: {integrity: sha512-LnQR4bZ9IADDRSkvpqMGvt/tEJWclzklNgSw48V5EAaAeDd6qGvN8ei6k5p0tvxSR171VmGyHuTiAOfxAbr8kA==}
    engines: {node: ^12.20.0 || ^14.13.1 || >=16.0.0}
    dev: true

  /is-string@1.0.7:
    resolution: {integrity: sha512-tE2UXzivje6ofPW7l23cjDOMa09gb7xlAqG6jG5ej6uPV32TlWP3NKPigtaGeHNu9fohccRYvIiZMfOOnOYUtg==}
    engines: {node: '>= 0.4'}
    dependencies:
      has-tostringtag: 1.0.0
    dev: true

  /is-symbol@1.0.4:
    resolution: {integrity: sha512-C/CPBqKWnvdcxqIARxyOh4v1UUEOCHpgDa0WYgpKDFMszcrPcffg5uhwSgPCLD2WWxmq6isisz87tzT01tuGhg==}
    engines: {node: '>= 0.4'}
    dependencies:
      has-symbols: 1.0.3
    dev: true

  /is-weakref@1.0.2:
    resolution: {integrity: sha512-qctsuLZmIQ0+vSSMfoVvyFe2+GSEvnmZ2ezTup1SBse9+twCCeial6EEi3Nc2KFcf6+qz2FBPnjXsk8xhKSaPQ==}
    dependencies:
      call-bind: 1.0.2
    dev: true

  /isexe@2.0.0:
    resolution: {integrity: sha512-RHxMLp9lnKHGHRng9QFhRCMbYAcVpn69smSGcq3f36xjgVVWThj4qqLbTLlq7Ssj8B+fIQ1EuCEGI2lKsyQeIw==}
    dev: true

  /joycon@3.1.1:
    resolution: {integrity: sha512-34wB/Y7MW7bzjKRjUKTa46I2Z7eV62Rkhva+KkopW7Qvv/OSWBqvkSY7vusOPrNuZcUG3tApvdVgNB8POj3SPw==}
    engines: {node: '>=10'}
    dev: true

  /js-tokens@4.0.0:
    resolution: {integrity: sha512-RdJUflcE3cUzKiMqQgsCu06FPu9UdIJO0beYbPhHN4k6apgJtifcoCtT9bcxOpYBtpD2kCM6Sbzg4CausW/PKQ==}

  /js-yaml@4.1.0:
    resolution: {integrity: sha512-wpxZs9NoxZaJESJGIZTyDEaYpl0FKSA+FB9aJiyemKhMwkxQg63h4T1KJgUGHpTqPDNRcmmYLugrRjJlBtWvRA==}
    hasBin: true
    dependencies:
      argparse: 2.0.1
    dev: true

  /jsesc@2.5.2:
    resolution: {integrity: sha512-OYu7XEzjkCQ3C5Ps3QIZsQfNpqoJyZZA99wd9aWd05NCtC5pWOkShK2mkL6HXQR6/Cy2lbNdPlZBpuQHXE63gA==}
    engines: {node: '>=4'}
    hasBin: true
    dev: true

  /json-schema-traverse@0.4.1:
    resolution: {integrity: sha512-xbbCH5dCYU5T8LcEhhuh7HJ88HXuW3qsI3Y0zOZFKfZEHcpWiHU/Jxzk629Brsab/mMiHQti9wMP+845RPe3Vg==}
    dev: true

  /json-stable-stringify-without-jsonify@1.0.1:
    resolution: {integrity: sha512-Bdboy+l7tA3OGW6FjyFHWkP5LuByj1Tk33Ljyq0axyzdk9//JSi2u3fP1QSmd1KNwq6VOKYGlAu87CisVir6Pw==}
    dev: true

  /json5@1.0.1:
    resolution: {integrity: sha512-aKS4WQjPenRxiQsC93MNfjx+nbF4PAdYzmd/1JIj8HYzqfbu86beTuNgXDzPknWk0n0uARlyewZo4s++ES36Ow==}
    hasBin: true
    dependencies:
      minimist: 1.2.6
    dev: true

  /jsx-ast-utils@3.3.3:
    resolution: {integrity: sha512-fYQHZTZ8jSfmWZ0iyzfwiU4WDX4HpHbMCZ3gPlWYiCl3BoeOTsqKBqnTVfH2rYT7eP5c3sVbeSPHnnJOaTrWiw==}
    engines: {node: '>=4.0'}
    dependencies:
      array-includes: 3.1.5
      object.assign: 4.1.3
    dev: true

  /language-subtag-registry@0.3.22:
    resolution: {integrity: sha512-tN0MCzyWnoz/4nHS6uxdlFWoUZT7ABptwKPQ52Ea7URk6vll88bWBVhodtnlfEuCcKWNGoc+uGbw1cwa9IKh/w==}
    dev: true

  /language-tags@1.0.5:
    resolution: {integrity: sha512-qJhlO9cGXi6hBGKoxEG/sKZDAHD5Hnu9Hs4WbOY3pCWXDhw0N8x1NenNzm2EnNLkLkk7J2SdxAkDSbb6ftT+UQ==}
    dependencies:
      language-subtag-registry: 0.3.22
    dev: true

  /levn@0.4.1:
    resolution: {integrity: sha512-+bT2uH4E5LGE7h/n3evcS/sQlJXCpIp6ym8OWJ5eV6+67Dsql/LaaT7qJBAt2rzfoa/5QBGBhxDix1dMt2kQKQ==}
    engines: {node: '>= 0.8.0'}
    dependencies:
      prelude-ls: 1.2.1
      type-check: 0.4.0
    dev: true

  /lilconfig@2.0.5:
    resolution: {integrity: sha512-xaYmXZtTHPAw5m+xLN8ab9C+3a8YmV3asNSPOATITbtwrfbwaLJj8h66H1WMIpALCkqsIzK3h7oQ+PdX+LQ9Eg==}
    engines: {node: '>=10'}
    dev: true

  /lilconfig@3.0.0:
    resolution: {integrity: sha512-K2U4W2Ff5ibV7j7ydLr+zLAkIg5JJ4lPn1Ltsdt+Tz/IjQ8buJ55pZAxoP34lqIiwtF9iAvtLv3JGv7CAyAg+g==}
    engines: {node: '>=14'}
    dev: true

  /lines-and-columns@1.2.4:
    resolution: {integrity: sha512-7ylylesZQ/PV29jhEDl3Ufjo6ZX7gCqJr5F7PKrqc93v7fzSymt1BpwEU8nAUXs8qzzvqhbjhK5QZg6Mt/HkBg==}
    dev: true

  /lint-staged@13.0.3:
    resolution: {integrity: sha512-9hmrwSCFroTSYLjflGI8Uk+GWAwMB4OlpU4bMJEAT5d/llQwtYKoim4bLOyLCuWFAhWEupE0vkIFqtw/WIsPug==}
    engines: {node: ^14.13.1 || >=16.0.0}
    hasBin: true
    dependencies:
      cli-truncate: 3.1.0
      colorette: 2.0.19
      commander: 9.4.0
      debug: 4.3.4
      execa: 6.1.0
      lilconfig: 2.0.5
      listr2: 4.0.5
      micromatch: 4.0.5
      normalize-path: 3.0.0
      object-inspect: 1.12.2
      pidtree: 0.6.0
      string-argv: 0.3.1
      yaml: 2.1.1
    transitivePeerDependencies:
      - enquirer
      - supports-color
    dev: true

  /listr2@4.0.5:
    resolution: {integrity: sha512-juGHV1doQdpNT3GSTs9IUN43QJb7KHdF9uqg7Vufs/tG9VTzpFphqF4pm/ICdAABGQxsyNn9CiYA3StkI6jpwA==}
    engines: {node: '>=12'}
    peerDependencies:
      enquirer: '>= 2.3.0 < 3'
    peerDependenciesMeta:
      enquirer:
        optional: true
    dependencies:
      cli-truncate: 2.1.0
      colorette: 2.0.19
      log-update: 4.0.0
      p-map: 4.0.0
      rfdc: 1.3.0
      rxjs: 7.5.6
      through: 2.3.8
      wrap-ansi: 7.0.0
    dev: true

  /load-tsconfig@0.2.5:
    resolution: {integrity: sha512-IXO6OCs9yg8tMKzfPZ1YmheJbZCiEsnBdcB03l0OcfK9prKnJb96siuHCr5Fl37/yo9DnKU+TLpxzTUspw9shg==}
    engines: {node: ^12.20.0 || ^14.13.1 || >=16.0.0}
    dev: true

  /locate-path@2.0.0:
    resolution: {integrity: sha512-NCI2kiDkyR7VeEKm27Kda/iQHyKJe1Bu0FlTbYp3CqJu+9IFe9bLyAjMxf5ZDDbEg+iMPzB5zYyUTSm8wVTKmA==}
    engines: {node: '>=4'}
    dependencies:
      p-locate: 2.0.0
      path-exists: 3.0.0
    dev: true

  /locate-path@6.0.0:
    resolution: {integrity: sha512-iPZK6eYjbxRu3uB4/WZ3EsEIMJFMqAoopl3R+zuq0UjcAm/MO6KCweDgPfP3elTztoKP3KtnVHxTn2NHBSDVUw==}
    engines: {node: '>=10'}
    dependencies:
      p-locate: 5.0.0
    dev: true

  /lodash.merge@4.6.2:
    resolution: {integrity: sha512-0KpjqXRVvrYyCsX1swR/XTK0va6VQkQM6MNo7PqW77ByjAhoARA8EfrP1N4+KlKj8YS0ZUCtRT/YUuhyYDujIQ==}
    dev: true

  /lodash.sortby@4.7.0:
    resolution: {integrity: sha512-HDWXG8isMntAyRF5vZ7xKuEvOhT4AhlRt/3czTSjvGUxjYCBVRQY48ViDHyfYz9VIoBkW4TMGQNapx+l3RUwdA==}
    dev: true

  /log-update@4.0.0:
    resolution: {integrity: sha512-9fkkDevMefjg0mmzWFBW8YkFP91OrizzkW3diF7CpG+S2EYdy4+TVfGwz1zeF8x7hCx1ovSPTOE9Ngib74qqUg==}
    engines: {node: '>=10'}
    dependencies:
      ansi-escapes: 4.3.2
      cli-cursor: 3.1.0
      slice-ansi: 4.0.0
      wrap-ansi: 6.2.0
    dev: true

  /loose-envify@1.4.0:
    resolution: {integrity: sha512-lyuxPGr/Wfhrlem2CL/UcnUc1zcqKAImBDzukY7Y5F/yQiNdko6+fRLevlw1HgMySw7f611UIY408EtxRSoK3Q==}
    hasBin: true
    dependencies:
      js-tokens: 4.0.0

  /lru-cache@6.0.0:
    resolution: {integrity: sha512-Jo6dJ04CmSjuznwJSS3pUeWmd/H0ffTlkXXgwZi+eq1UCmqQwCh+eLsYOYCwY991i2Fah4h1BEMCx4qThGbsiA==}
    engines: {node: '>=10'}
    dependencies:
      yallist: 4.0.0
    dev: true

  /merge-stream@2.0.0:
    resolution: {integrity: sha512-abv/qOcuPfk3URPfDzmZU1LKmuw8kT+0nIHvKrKgFrwifol/doWcdA4ZqsWQ8ENrFKkd67Mfpo/LovbIUsbt3w==}
    dev: true

  /merge2@1.4.1:
    resolution: {integrity: sha512-8q7VEgMJW4J8tcfVPy8g09NcQwZdbwFEqhe/WZkoIzjn/3TGDwtOCYtXGxA3O8tPzpczCCDgv+P2P5y00ZJOOg==}
    engines: {node: '>= 8'}
    dev: true

  /micromatch@4.0.5:
    resolution: {integrity: sha512-DMy+ERcEW2q8Z2Po+WNXuw3c5YaUSFjAO5GsJqfEl7UjvtIuFKO6ZrKvcItdy98dwFI2N1tg3zNIdKaQT+aNdA==}
    engines: {node: '>=8.6'}
    dependencies:
      braces: 3.0.2
      picomatch: 2.3.1
    dev: true

  /mimic-fn@2.1.0:
    resolution: {integrity: sha512-OqbOk5oEQeAZ8WXWydlu9HJjz9WVdEIvamMCcXmuqUYjTknH/sqsWvhQ3vgwKFRR1HpjvNBKQ37nbJgYzGqGcg==}
    engines: {node: '>=6'}
    dev: true

  /mimic-fn@4.0.0:
    resolution: {integrity: sha512-vqiC06CuhBTUdZH+RYl8sFrL096vA45Ok5ISO6sE/Mr1jRbGH4Csnhi8f3wKVl7x8mO4Au7Ir9D3Oyv1VYMFJw==}
    engines: {node: '>=12'}
    dev: true

  /minimatch@3.1.2:
    resolution: {integrity: sha512-J7p63hRiAjw1NDEww1W7i37+ByIrOWO5XQQAzZ3VOcL0PNybwpfmV/N05zFAzwQ9USyEcX6t3UO+K5aqBQOIHw==}
    dependencies:
      brace-expansion: 1.1.11
    dev: true

  /minimist@1.2.6:
    resolution: {integrity: sha512-Jsjnk4bw3YJqYzbdyBiNsPWHPfO++UGG749Cxs6peCu5Xg4nrena6OVxOYxrQTqww0Jmwt+Ref8rggumkTLz9Q==}
    dev: true

  /ms@2.0.0:
    resolution: {integrity: sha512-Tpp60P6IUJDTuOq/5Z8cdskzJujfwqfOTkrwIwj7IRISpnkJnT6SyJ4PCPnGMoFjC9ddhal5KVIYtAt97ix05A==}
    dev: true

  /ms@2.1.2:
    resolution: {integrity: sha512-sGkPx+VjMtmA6MX27oA4FBFELFCZZ4S4XqeGOXCv68tT+jb3vk/RyaKWP0PTKyWtmLSM0b+adUTEvbs1PEaH2w==}
    dev: true

  /ms@2.1.3:
    resolution: {integrity: sha512-6FlzubTLZG3J2a/NVCAleEhjzq5oxgHyaCU9yYXvcLsvoVaHJq/s5xXI6/XXP6tz7R9xAOtHnSO/tXtF3WRTlA==}
    dev: true

  /mz@2.7.0:
    resolution: {integrity: sha512-z81GNO7nnYMEhrGh9LeymoE4+Yr0Wn5McHIZMK5cfQCl+NDX08sCZgUc9/6MHni9IWuFLm1Z3HTCXu2z9fN62Q==}
    dependencies:
      any-promise: 1.3.0
      object-assign: 4.1.1
      thenify-all: 1.6.0
    dev: true

  /nanoid@3.3.4:
    resolution: {integrity: sha512-MqBkQh/OHTS2egovRtLk45wEyNXwF+cokD+1YPf9u5VfJiRdAiRwB2froX5Co9Rh20xs4siNPm8naNotSD6RBw==}
    engines: {node: ^10 || ^12 || ^13.7 || ^14 || >=15.0.1}
    hasBin: true
    dev: false

  /nanoid@3.3.7:
    resolution: {integrity: sha512-eSRppjcPIatRIMC1U6UngP8XFcz8MQWGQdt1MTBQ7NaAmvXDfvNxbvWV3x2y6CdEUciCSsDHDQZbhYaB8QEo2g==}
    engines: {node: ^10 || ^12 || ^13.7 || ^14 || >=15.0.1}
    hasBin: true
    dev: false

  /natural-compare@1.4.0:
    resolution: {integrity: sha512-OWND8ei3VtNC9h7V60qff3SVobHr996CTwgxubgyQYEpg290h9J0buyECNNJexkFm5sOajh5G116RYA1c8ZMSw==}
    dev: true

  /next-seo@5.5.0(next@14.1.0)(react-dom@18.2.0)(react@18.2.0):
    resolution: {integrity: sha512-5ouBHFtx8YrSDW44lj0qIEQ+oMcz6stgoITB+SqHUZbhgizoJsyLmq73gJ0lxtEKpcN8vG2QgRIJfdb8OAPChw==}
    peerDependencies:
      next: ^8.1.1-canary.54 || >=9.0.0
      react: '>=16.0.0'
      react-dom: '>=16.0.0'
    dependencies:
      next: 14.1.0(react-dom@18.2.0)(react@18.2.0)(sass@1.54.3)
      react: 18.2.0
      react-dom: 18.2.0(react@18.2.0)
    dev: false

  /next-themes@0.2.0(next@14.1.0)(react-dom@18.2.0)(react@18.2.0):
    resolution: {integrity: sha512-myhpDL4vadBD9YDSHiewqvzorGzB03N84e+3LxCwHRlM/hiBOaW+UsKsQojQAzC7fdcJA0l2ppveXcYaVV+hxQ==}
    peerDependencies:
      next: '*'
      react: '*'
      react-dom: '*'
    dependencies:
      next: 14.1.0(react-dom@18.2.0)(react@18.2.0)(sass@1.54.3)
      react: 18.2.0
      react-dom: 18.2.0(react@18.2.0)
    dev: false

  /next@12.1.6(react-dom@18.2.0)(react@18.2.0):
    resolution: {integrity: sha512-cebwKxL3/DhNKfg9tPZDQmbRKjueqykHHbgaoG4VBRH3AHQJ2HO0dbKFiS1hPhe1/qgc2d/hFeadsbPicmLD+A==}
    engines: {node: '>=12.22.0'}
    hasBin: true
    peerDependencies:
      fibers: '>= 3.1.0'
      node-sass: ^6.0.0 || ^7.0.0
      react: ^17.0.2 || ^18.0.0-0
      react-dom: ^17.0.2 || ^18.0.0-0
      sass: ^1.3.0
    peerDependenciesMeta:
      fibers:
        optional: true
      node-sass:
        optional: true
      sass:
        optional: true
    dependencies:
      '@next/env': 12.1.6
      caniuse-lite: 1.0.30001374
      postcss: 8.4.5
      react: 18.2.0
      react-dom: 18.2.0(react@18.2.0)
      styled-jsx: 5.0.2(react@18.2.0)
    optionalDependencies:
      '@next/swc-android-arm-eabi': 12.1.6
      '@next/swc-android-arm64': 12.1.6
      '@next/swc-darwin-arm64': 12.1.6
      '@next/swc-darwin-x64': 12.1.6
      '@next/swc-linux-arm-gnueabihf': 12.1.6
      '@next/swc-linux-arm64-gnu': 12.1.6
      '@next/swc-linux-arm64-musl': 12.1.6
      '@next/swc-linux-x64-gnu': 12.1.6
      '@next/swc-linux-x64-musl': 12.1.6
      '@next/swc-win32-arm64-msvc': 12.1.6
      '@next/swc-win32-ia32-msvc': 12.1.6
      '@next/swc-win32-x64-msvc': 12.1.6
    transitivePeerDependencies:
      - '@babel/core'
      - babel-plugin-macros
    dev: false

  /next@14.1.0(react-dom@18.2.0)(react@18.2.0)(sass@1.54.3):
    resolution: {integrity: sha512-wlzrsbfeSU48YQBjZhDzOwhWhGsy+uQycR8bHAOt1LY1bn3zZEcDyHQOEoN3aWzQ8LHCAJ1nqrWCc9XF2+O45Q==}
    engines: {node: '>=18.17.0'}
    hasBin: true
    peerDependencies:
      '@opentelemetry/api': ^1.1.0
      react: ^18.2.0
      react-dom: ^18.2.0
      sass: ^1.3.0
    peerDependenciesMeta:
      '@opentelemetry/api':
        optional: true
      sass:
        optional: true
    dependencies:
      '@next/env': 14.1.0
      '@swc/helpers': 0.5.2
      busboy: 1.6.0
      caniuse-lite: 1.0.30001581
      graceful-fs: 4.2.11
      postcss: 8.4.31
      react: 18.2.0
      react-dom: 18.2.0(react@18.2.0)
      sass: 1.54.3
      styled-jsx: 5.1.1(react@18.2.0)
    optionalDependencies:
      '@next/swc-darwin-arm64': 14.1.0
      '@next/swc-darwin-x64': 14.1.0
      '@next/swc-linux-arm64-gnu': 14.1.0
      '@next/swc-linux-arm64-musl': 14.1.0
      '@next/swc-linux-x64-gnu': 14.1.0
      '@next/swc-linux-x64-musl': 14.1.0
      '@next/swc-win32-arm64-msvc': 14.1.0
      '@next/swc-win32-ia32-msvc': 14.1.0
      '@next/swc-win32-x64-msvc': 14.1.0
    transitivePeerDependencies:
      - '@babel/core'
      - babel-plugin-macros
    dev: false

  /normalize-path@3.0.0:
    resolution: {integrity: sha512-6eZs5Ls3WtCisHWp9S2GUy8dqkpGi4BVSz3GaqiE6ezub0512ESztXUwUB6C6IKbQkY2Pnb/mD4WYojCRwcwLA==}
    engines: {node: '>=0.10.0'}

  /npm-run-path@4.0.1:
    resolution: {integrity: sha512-S48WzZW777zhNIrn7gxOlISNAqi9ZC/uQFnRdbeIHhZhCA6UqpkOT8T1G7BvfdgP4Er8gF4sUbaS0i7QvIfCWw==}
    engines: {node: '>=8'}
    dependencies:
      path-key: 3.1.1
    dev: true

  /npm-run-path@5.1.0:
    resolution: {integrity: sha512-sJOdmRGrY2sjNTRMbSvluQqg+8X7ZK61yvzBEIDhz4f8z1TZFYABsqjjCBd/0PUNE9M6QDgHJXQkGUEm7Q+l9Q==}
    engines: {node: ^12.20.0 || ^14.13.1 || >=16.0.0}
    dependencies:
      path-key: 4.0.0
    dev: true

  /object-assign@4.1.1:
    resolution: {integrity: sha512-rJgTQnkUnH1sFw8yT6VSU3zD3sWmu6sZhIseY8VX+GRu3P6F7Fu+JNDoXfklElbLJSnc3FUQHVe4cU5hj+BcUg==}
    engines: {node: '>=0.10.0'}
    dev: true

  /object-inspect@1.12.2:
    resolution: {integrity: sha512-z+cPxW0QGUp0mcqcsgQyLVRDoXFQbXOwBaqyF7VIgI4TWNQsDHrBpUQslRmIfAoYWdYzs6UlKJtB2XJpTaNSpQ==}
    dev: true

  /object-keys@1.1.1:
    resolution: {integrity: sha512-NuAESUOUMrlIXOfHKzD6bpPu3tYt3xvjNdRIQ+FeT0lNb4K8WR70CaDxhuNguS2XG+GjkyMwOzsN5ZktImfhLA==}
    engines: {node: '>= 0.4'}
    dev: true

  /object.assign@4.1.3:
    resolution: {integrity: sha512-ZFJnX3zltyjcYJL0RoCJuzb+11zWGyaDbjgxZbdV7rFEcHQuYxrZqhow67aA7xpes6LhojyFDaBKAFfogQrikA==}
    engines: {node: '>= 0.4'}
    dependencies:
      call-bind: 1.0.2
      define-properties: 1.1.4
      has-symbols: 1.0.3
      object-keys: 1.1.1
    dev: true

  /object.entries@1.1.5:
    resolution: {integrity: sha512-TyxmjUoZggd4OrrU1W66FMDG6CuqJxsFvymeyXI51+vQLN67zYfZseptRge703kKQdo4uccgAKebXFcRCzk4+g==}
    engines: {node: '>= 0.4'}
    dependencies:
      call-bind: 1.0.2
      define-properties: 1.1.4
      es-abstract: 1.20.1
    dev: true

  /object.fromentries@2.0.5:
    resolution: {integrity: sha512-CAyG5mWQRRiBU57Re4FKoTBjXfDoNwdFVH2Y1tS9PqCsfUTymAohOkEMSG3aRNKmv4lV3O7p1et7c187q6bynw==}
    engines: {node: '>= 0.4'}
    dependencies:
      call-bind: 1.0.2
      define-properties: 1.1.4
      es-abstract: 1.20.1
    dev: true

  /object.hasown@1.1.1:
    resolution: {integrity: sha512-LYLe4tivNQzq4JdaWW6WO3HMZZJWzkkH8fnI6EebWl0VZth2wL2Lovm74ep2/gZzlaTdV62JZHEqHQ2yVn8Q/A==}
    dependencies:
      define-properties: 1.1.4
      es-abstract: 1.20.1
    dev: true

  /object.values@1.1.5:
    resolution: {integrity: sha512-QUZRW0ilQ3PnPpbNtgdNV1PDbEqLIiSFB3l+EnGtBQ/8SUTLj1PZwtQHABZtLgwpJZTSZhuGLOGk57Drx2IvYg==}
    engines: {node: '>= 0.4'}
    dependencies:
      call-bind: 1.0.2
      define-properties: 1.1.4
      es-abstract: 1.20.1
    dev: true

  /once@1.4.0:
    resolution: {integrity: sha512-lNaJgI+2Q5URQBkccEKHTQOPaXdUxnZZElQTZY0MFUAuaEqe1E+Nyvgdz/aIyNi6Z9MzO5dv1H8n58/GELp3+w==}
    dependencies:
      wrappy: 1.0.2
    dev: true

  /onetime@5.1.2:
    resolution: {integrity: sha512-kbpaSSGJTWdAY5KPVeMOKXSrPtr8C8C7wodJbcsd51jRnmD+GZu8Y0VoU6Dm5Z4vWr0Ig/1NKuWRKf7j5aaYSg==}
    engines: {node: '>=6'}
    dependencies:
      mimic-fn: 2.1.0
    dev: true

  /onetime@6.0.0:
    resolution: {integrity: sha512-1FlR+gjXK7X+AsAHso35MnyN5KqGwJRi/31ft6x0M194ht7S+rWAvd7PHss9xSKMzE0asv1pyIHaJYq+BbacAQ==}
    engines: {node: '>=12'}
    dependencies:
      mimic-fn: 4.0.0
    dev: true

  /optionator@0.9.1:
    resolution: {integrity: sha512-74RlY5FCnhq4jRxVUPKDaRwrVNXMqsGsiW6AJw4XK8hmtm10wC0ypZBLw5IIp85NZMr91+qd1RvvENwg7jjRFw==}
    engines: {node: '>= 0.8.0'}
    dependencies:
      deep-is: 0.1.4
      fast-levenshtein: 2.0.6
      levn: 0.4.1
      prelude-ls: 1.2.1
      type-check: 0.4.0
      word-wrap: 1.2.3
    dev: true

  /p-limit@1.3.0:
    resolution: {integrity: sha512-vvcXsLAJ9Dr5rQOPk7toZQZJApBl2K4J6dANSsEuh6QI41JYcsS/qhTGa9ErIUUgK3WNQoJYvylxvjqmiqEA9Q==}
    engines: {node: '>=4'}
    dependencies:
      p-try: 1.0.0
    dev: true

  /p-limit@3.1.0:
    resolution: {integrity: sha512-TYOanM3wGwNGsZN2cVTYPArw454xnXj5qmWF1bEoAc4+cU/ol7GVh7odevjp1FNHduHc3KZMcFduxU5Xc6uJRQ==}
    engines: {node: '>=10'}
    dependencies:
      yocto-queue: 0.1.0
    dev: true

  /p-locate@2.0.0:
    resolution: {integrity: sha512-nQja7m7gSKuewoVRen45CtVfODR3crN3goVQ0DDZ9N3yHxgpkuBhZqsaiotSQRrADUrne346peY7kT3TSACykg==}
    engines: {node: '>=4'}
    dependencies:
      p-limit: 1.3.0
    dev: true

  /p-locate@5.0.0:
    resolution: {integrity: sha512-LaNjtRWUBY++zB5nE/NwcaoMylSPk+S+ZHNB1TzdbMJMny6dynpAGt7X/tl/QYq3TIeE6nxHppbo2LGymrG5Pw==}
    engines: {node: '>=10'}
    dependencies:
      p-limit: 3.1.0
    dev: true

  /p-map@4.0.0:
    resolution: {integrity: sha512-/bjOqmgETBYB5BoEeGVea8dmvHb2m9GLy1E9W43yeyfP6QQCZGFNa+XRceJEuDB6zqr+gKpIAmlLebMpykw/MQ==}
    engines: {node: '>=10'}
    dependencies:
      aggregate-error: 3.1.0
    dev: true

  /p-try@1.0.0:
    resolution: {integrity: sha512-U1etNYuMJoIz3ZXSrrySFjsXQTWOx2/jdi86L+2pRvph/qMKL6sbcCYdH23fqsbm8TH2Gn0OybpT4eSFlCVHww==}
    engines: {node: '>=4'}
    dev: true

  /parent-module@1.0.1:
    resolution: {integrity: sha512-GQ2EWRpQV8/o+Aw8YqtfZZPfNRWZYkbidE9k5rpl/hC3vtHHBfGm2Ifi6qWV+coDGkrUKZAxE3Lot5kcsRlh+g==}
    engines: {node: '>=6'}
    dependencies:
      callsites: 3.1.0
    dev: true

  /path-exists@3.0.0:
    resolution: {integrity: sha512-bpC7GYwiDYQ4wYLe+FA8lhRjhQCMcQGuSgGGqDkg/QerRWw9CmGRT0iSOVRSZJ29NMLZgIzqaljJ63oaL4NIJQ==}
    engines: {node: '>=4'}
    dev: true

  /path-exists@4.0.0:
    resolution: {integrity: sha512-ak9Qy5Q7jYb2Wwcey5Fpvg2KoAc/ZIhLSLOSBmRmygPsGwkVVt0fZa0qrtMz+m6tJTAHfZQ8FnmB4MG4LWy7/w==}
    engines: {node: '>=8'}
    dev: true

  /path-is-absolute@1.0.1:
    resolution: {integrity: sha512-AVbw3UJ2e9bq64vSaS9Am0fje1Pa8pbGqTTsmXfaIiMpnr5DlDhfJOuLj9Sf95ZPVDAUerDfEk88MPmPe7UCQg==}
    engines: {node: '>=0.10.0'}
    dev: true

  /path-key@3.1.1:
    resolution: {integrity: sha512-ojmeN0qd+y0jszEtoY48r0Peq5dwMEkIlCOu6Q5f41lfkswXuKtYrhgoTpLnyIcHm24Uhqx+5Tqm2InSwLhE6Q==}
    engines: {node: '>=8'}
    dev: true

  /path-key@4.0.0:
    resolution: {integrity: sha512-haREypq7xkM7ErfgIyA0z+Bj4AGKlMSdlQE2jvJo6huWD1EdkKYV+G/T4nq0YEF2vgTT8kqMFKo1uHn950r4SQ==}
    engines: {node: '>=12'}
    dev: true

  /path-parse@1.0.7:
    resolution: {integrity: sha512-LDJzPVEEEPR+y48z93A0Ed0yXb8pAByGWo/k5YYdYgpY2/2EsOsksJrq7lOHxryrVOn1ejG6oAp8ahvOIQD8sw==}
    dev: true

  /path-type@4.0.0:
    resolution: {integrity: sha512-gDKb8aZMDeD/tZWs9P6+q0J9Mwkdl6xMV8TjnGP3qJVJ06bdMgkbBlLU8IdfOsIsFz2BW1rNVT3XuNEl8zPAvw==}
    engines: {node: '>=8'}
    dev: true

  /picocolors@1.0.0:
    resolution: {integrity: sha512-1fygroTLlHu66zi26VoTDv8yRgm0Fccecssto+MhsZ0D/DGW2sm8E8AjW7NU5VVTRt5GxbeZ5qBuJr+HyLYkjQ==}
    dev: false

  /picomatch@2.3.1:
    resolution: {integrity: sha512-JU3teHTNjmE2VCGFzuY8EXzCDVwEqB2a8fsIvwaStHhAWJEeVd1o1QD80CU6+ZdEXXSLbSsuLwJjkCBWqRQUVA==}
    engines: {node: '>=8.6'}

  /pidtree@0.6.0:
    resolution: {integrity: sha512-eG2dWTVw5bzqGRztnHExczNxt5VGsE6OwTeCG3fdUf9KBsZzO3R5OIIIzWR+iZA0NtZ+RDVdaoE2dK1cn6jH4g==}
    engines: {node: '>=0.10'}
    hasBin: true
    dev: true

  /pirates@4.0.6:
    resolution: {integrity: sha512-saLsH7WeYYPiD25LDuLRRY/i+6HaPYr6G1OUlN39otzkSTxKnubR9RTxS3/Kk50s1g2JTgFwWQDQyplC5/SHZg==}
    engines: {node: '>= 6'}
    dev: true

  /playwright-core@1.41.1:
    resolution: {integrity: sha512-/KPO5DzXSMlxSX77wy+HihKGOunh3hqndhqeo/nMxfigiKzogn8kfL0ZBDu0L1RKgan5XHCPmn6zXd2NUJgjhg==}
    engines: {node: '>=16'}
    hasBin: true
    dev: true

  /playwright@1.41.1:
    resolution: {integrity: sha512-gdZAWG97oUnbBdRL3GuBvX3nDDmUOuqzV/D24dytqlKt+eI5KbwusluZRGljx1YoJKZ2NRPaeWiFTeGZO7SosQ==}
    engines: {node: '>=16'}
    hasBin: true
    dependencies:
      playwright-core: 1.41.1
    optionalDependencies:
      fsevents: 2.3.2
    dev: true

  /popmotion@11.0.3:
    resolution: {integrity: sha512-Y55FLdj3UxkR7Vl3s7Qr4e9m0onSnP8W7d/xQLsoJM40vs6UKHFdygs6SWryasTZYqugMjm3BepCF4CWXDiHgA==}
    dependencies:
      framesync: 6.0.1
      hey-listen: 1.0.8
      style-value-types: 5.0.0
      tslib: 2.4.0
    dev: false

  /postcss-load-config@4.0.2:
    resolution: {integrity: sha512-bSVhyJGL00wMVoPUzAVAnbEoWyqRxkjv64tUl427SKnPrENtq6hJwUojroMz2VB+Q1edmi4IfrAPpami5VVgMQ==}
    engines: {node: '>= 14'}
    peerDependencies:
      postcss: '>=8.0.9'
      ts-node: '>=9.0.0'
    peerDependenciesMeta:
      postcss:
        optional: true
      ts-node:
        optional: true
    dependencies:
      lilconfig: 3.0.0
      yaml: 2.3.4
    dev: true

  /postcss@8.4.31:
    resolution: {integrity: sha512-PS08Iboia9mts/2ygV3eLpY5ghnUcfLV/EXTOW1E2qYxJKGGBUtNjN76FYHnMs36RmARn41bC0AZmn+rR0OVpQ==}
    engines: {node: ^10 || ^12 || >=14}
    dependencies:
      nanoid: 3.3.7
      picocolors: 1.0.0
      source-map-js: 1.0.2
    dev: false

  /postcss@8.4.5:
    resolution: {integrity: sha512-jBDboWM8qpaqwkMwItqTQTiFikhs/67OYVvblFFTM7MrZjt6yMKd6r2kgXizEbTTljacm4NldIlZnhbjr84QYg==}
    engines: {node: ^10 || ^12 || >=14}
    dependencies:
      nanoid: 3.3.4
      picocolors: 1.0.0
      source-map-js: 1.0.2
    dev: false

  /prelude-ls@1.2.1:
    resolution: {integrity: sha512-vkcDPrRZo1QZLbn5RLGPpg/WmIQ65qoWWhcGKf/b5eplkkarX0m9z8ppCat4mlOqUsWpyNuYgO3VRyrYHSzX5g==}
    engines: {node: '>= 0.8.0'}
    dev: true

  /prettier-linter-helpers@1.0.0:
    resolution: {integrity: sha512-GbK2cP9nraSSUF9N2XwUwqfzlAFlMNYYl+ShE/V+H8a9uNl/oUqB1w2EL54Jh0OlyRSd8RfWYJ3coVS4TROP2w==}
    engines: {node: '>=6.0.0'}
    dependencies:
      fast-diff: 1.2.0
    dev: true

  /prettier@2.7.1:
    resolution: {integrity: sha512-ujppO+MkdPqoVINuDFDRLClm7D78qbDt0/NR+wp5FqEZOoTNAjPHWj17QRhu7geIHJfcNhRk1XVQmF8Bp3ye+g==}
    engines: {node: '>=10.13.0'}
    hasBin: true
    dev: true

  /prism-react-renderer@1.3.5(react@18.2.0):
    resolution: {integrity: sha512-IJ+MSwBWKG+SM3b2SUfdrhC+gu01QkV2KmRQgREThBfSQRoufqRfxfHUxpG1WcaFjP+kojcFyO9Qqtpgt3qLCg==}
    peerDependencies:
      react: '>=0.14.9'
    dependencies:
      react: 18.2.0
    dev: false

  /prop-types@15.8.1:
    resolution: {integrity: sha512-oj87CgZICdulUohogVAR7AjlC0327U4el4L6eAvOqCeudMDVU0NThNaV+b9Df4dXgSP1gXMTnPdhfe/2qDH5cg==}
    dependencies:
      loose-envify: 1.4.0
      object-assign: 4.1.1
      react-is: 16.13.1
    dev: true

  /punycode@2.1.1:
    resolution: {integrity: sha512-XRsRjdf+j5ml+y/6GKHPZbrF/8p2Yga0JPtdqTIY2Xe5ohJPD9saDJJLPvp9+NSBprVvevdXZybnj2cv8OEd0A==}
    engines: {node: '>=6'}
    dev: true

  /punycode@2.3.1:
    resolution: {integrity: sha512-vYt7UD1U9Wg6138shLtLOvdAu+8DsC/ilFtEVHcH+wydcSpNE20AfSOduf6MkRFahL5FY7X1oU7nKVZFtfq8Fg==}
    engines: {node: '>=6'}
    dev: true

  /queue-microtask@1.2.3:
    resolution: {integrity: sha512-NuaNSa6flKT5JaSYQzJok04JzTL1CA6aGhv5rfLW3PgqA+M2ChpZQnAC8h8i4ZFkBS8X5RqkDBHA7r4hej3K9A==}
    dev: true

  /react-dom@18.2.0(react@18.2.0):
    resolution: {integrity: sha512-6IMTriUmvsjHUjNtEDudZfuDQUoWXVxKHhlEGSk81n4YFS+r/Kl99wXiwlVXtPBtJenozv2P+hxDsw9eA7Xo6g==}
    peerDependencies:
      react: ^18.2.0
    dependencies:
      loose-envify: 1.4.0
      react: 18.2.0
      scheduler: 0.23.0
    dev: false

  /react-is@16.13.1:
    resolution: {integrity: sha512-24e6ynE2H+OKt4kqsOvNd8kBpV65zoxbA4BVsEOB3ARVWQki/DHzaUoC5KuON/BiccDaCCTZBuOcfZs70kR8bQ==}
    dev: true

  /react-remove-scroll-bar@2.3.4(@types/react@18.0.15)(react@18.2.0):
    resolution: {integrity: sha512-63C4YQBUt0m6ALadE9XV56hV8BgJWDmmTPY758iIJjfQKt2nYwoUrPk0LXRXcB/yIj82T1/Ixfdpdk68LwIB0A==}
    engines: {node: '>=10'}
    peerDependencies:
      '@types/react': ^16.8.0 || ^17.0.0 || ^18.0.0
      react: ^16.8.0 || ^17.0.0 || ^18.0.0
    peerDependenciesMeta:
      '@types/react':
        optional: true
    dependencies:
      '@types/react': 18.0.15
      react: 18.2.0
      react-style-singleton: 2.2.1(@types/react@18.0.15)(react@18.2.0)
      tslib: 2.6.2
    dev: false

  /react-remove-scroll@2.5.5(@types/react@18.0.15)(react@18.2.0):
    resolution: {integrity: sha512-ImKhrzJJsyXJfBZ4bzu8Bwpka14c/fQt0k+cyFp/PBhTfyDnU5hjOtM4AG/0AMyy8oKzOTR0lDgJIM7pYXI0kw==}
    engines: {node: '>=10'}
    peerDependencies:
      '@types/react': ^16.8.0 || ^17.0.0 || ^18.0.0
      react: ^16.8.0 || ^17.0.0 || ^18.0.0
    peerDependenciesMeta:
      '@types/react':
        optional: true
    dependencies:
      '@types/react': 18.0.15
      react: 18.2.0
      react-remove-scroll-bar: 2.3.4(@types/react@18.0.15)(react@18.2.0)
      react-style-singleton: 2.2.1(@types/react@18.0.15)(react@18.2.0)
      tslib: 2.6.2
      use-callback-ref: 1.3.0(@types/react@18.0.15)(react@18.2.0)
      use-sidecar: 1.1.2(@types/react@18.0.15)(react@18.2.0)
    dev: false

  /react-style-singleton@2.2.1(@types/react@18.0.15)(react@18.2.0):
    resolution: {integrity: sha512-ZWj0fHEMyWkHzKYUr2Bs/4zU6XLmq9HsgBURm7g5pAVfyn49DgUiNgY2d4lXRlYSiCif9YBGpQleewkcqddc7g==}
    engines: {node: '>=10'}
    peerDependencies:
      '@types/react': ^16.8.0 || ^17.0.0 || ^18.0.0
      react: ^16.8.0 || ^17.0.0 || ^18.0.0
    peerDependenciesMeta:
      '@types/react':
        optional: true
    dependencies:
      '@types/react': 18.0.15
      get-nonce: 1.0.1
      invariant: 2.2.4
      react: 18.2.0
      tslib: 2.4.0
    dev: false

  /react@18.2.0:
    resolution: {integrity: sha512-/3IjMdb2L9QbBdWiW5e3P2/npwMBaU9mHCSCUzNln0ZCYbcfTsGbTJrU/kGemdH2IWmB2ioZ+zkxtmq6g09fGQ==}
    engines: {node: '>=0.10.0'}
    dependencies:
      loose-envify: 1.4.0
    dev: false

  /readdirp@3.6.0:
    resolution: {integrity: sha512-hOS089on8RduqdbhvQ5Z37A0ESjsqz6qnRcffsMU3495FuTdqSm+7bhJ29JvIOsBDEEnan5DPu9t3To9VRlMzA==}
    engines: {node: '>=8.10.0'}
    dependencies:
      picomatch: 2.3.1

  /regenerator-runtime@0.13.9:
    resolution: {integrity: sha512-p3VT+cOEgxFsRRA9X4lkI1E+k2/CtnKtU4gcxyaCUreilL/vqI6CdZ3wxVUx3UOUg+gnUOQQcRI7BmSI656MYA==}

  /regenerator-runtime@0.14.0:
    resolution: {integrity: sha512-srw17NI0TUWHuGa5CFGGmhfNIeja30WMBfbslPNhf6JrqQlLN5gcrvig1oqPxiVaXb0oW0XRKtH6Nngs5lKCIA==}
    dev: false

  /regexp.prototype.flags@1.4.3:
    resolution: {integrity: sha512-fjggEOO3slI6Wvgjwflkc4NFRCTZAu5CnNfBd5qOMYhWdn67nJBBu34/TkD++eeFmd8C9r9jfXJ27+nSiRkSUA==}
    engines: {node: '>= 0.4'}
    dependencies:
      call-bind: 1.0.2
      define-properties: 1.1.4
      functions-have-names: 1.2.3
    dev: true

  /regexpp@3.2.0:
    resolution: {integrity: sha512-pq2bWo9mVD43nbts2wGv17XLiNLya+GklZ8kaDLV2Z08gDCsGpnKn9BFMepvWuHCbyVvY7J5o5+BVvoQbmlJLg==}
    engines: {node: '>=8'}
    dev: true

  /resolve-from@4.0.0:
    resolution: {integrity: sha512-pb/MYmXstAkysRFx8piNI1tGFNQIFA3vkE3Gq4EuA1dF6gHp/+vgZqsCGJapvy8N3Q+4o7FwvquPJcnZ7RYy4g==}
    engines: {node: '>=4'}
    dev: true

  /resolve-from@5.0.0:
    resolution: {integrity: sha512-qYg9KP24dD5qka9J47d0aVky0N+b4fTU89LN9iDnjB5waksiC49rvMB0PrUJQGoTmH50XPiqOvAjDfaijGxYZw==}
    engines: {node: '>=8'}
    dev: true

  /resolve@1.22.1:
    resolution: {integrity: sha512-nBpuuYuY5jFsli/JIs1oldw6fOQCBioohqWZg/2hiaOybXOft4lonv85uDOKXdf8rhyK159cxU5cDcK/NKk8zw==}
    hasBin: true
    dependencies:
      is-core-module: 2.10.0
      path-parse: 1.0.7
      supports-preserve-symlinks-flag: 1.0.0
    dev: true

  /resolve@2.0.0-next.4:
    resolution: {integrity: sha512-iMDbmAWtfU+MHpxt/I5iWI7cY6YVEZUQ3MBgPQ++XD1PELuJHIl82xBmObyP2KyQmkNB2dsqF7seoQQiAn5yDQ==}
    hasBin: true
    dependencies:
      is-core-module: 2.10.0
      path-parse: 1.0.7
      supports-preserve-symlinks-flag: 1.0.0
    dev: true

  /restore-cursor@3.1.0:
    resolution: {integrity: sha512-l+sSefzHpj5qimhFSE5a8nufZYAM3sBSVMAPtYkmC+4EH2anSGaEMXSD0izRQbu9nfyQ9y5JrVmp7E8oZrUjvA==}
    engines: {node: '>=8'}
    dependencies:
      onetime: 5.1.2
      signal-exit: 3.0.7
    dev: true

  /reusify@1.0.4:
    resolution: {integrity: sha512-U9nH88a3fc/ekCF1l0/UP1IosiuIjyTh7hBvXVMHYgVcfGvt897Xguj2UOLDeI5BG2m7/uwyaLVT6fbtCwTyzw==}
    engines: {iojs: '>=1.0.0', node: '>=0.10.0'}
    dev: true

  /rfdc@1.3.0:
    resolution: {integrity: sha512-V2hovdzFbOi77/WajaSMXk2OLm+xNIeQdMMuB7icj7bk6zi2F8GGAxigcnDFpJHbNyNcgyJDiP+8nOrY5cZGrA==}
    dev: true

  /rimraf@3.0.2:
    resolution: {integrity: sha512-JZkJMZkAGFFPP2YqXZXPbMlMBgsxzE8ILs4lMIX/2o0L9UBw9O/Y3o6wFw/i9YLapcUJWwqbi3kdxIPdC62TIA==}
    hasBin: true
    dependencies:
      glob: 7.2.3
    dev: true

  /rollup@4.9.6:
    resolution: {integrity: sha512-05lzkCS2uASX0CiLFybYfVkwNbKZG5NFQ6Go0VWyogFTXXbR039UVsegViTntkk4OglHBdF54ccApXRRuXRbsg==}
    engines: {node: '>=18.0.0', npm: '>=8.0.0'}
    hasBin: true
    dependencies:
      '@types/estree': 1.0.5
    optionalDependencies:
      '@rollup/rollup-android-arm-eabi': 4.9.6
      '@rollup/rollup-android-arm64': 4.9.6
      '@rollup/rollup-darwin-arm64': 4.9.6
      '@rollup/rollup-darwin-x64': 4.9.6
      '@rollup/rollup-linux-arm-gnueabihf': 4.9.6
      '@rollup/rollup-linux-arm64-gnu': 4.9.6
      '@rollup/rollup-linux-arm64-musl': 4.9.6
      '@rollup/rollup-linux-riscv64-gnu': 4.9.6
      '@rollup/rollup-linux-x64-gnu': 4.9.6
      '@rollup/rollup-linux-x64-musl': 4.9.6
      '@rollup/rollup-win32-arm64-msvc': 4.9.6
      '@rollup/rollup-win32-ia32-msvc': 4.9.6
      '@rollup/rollup-win32-x64-msvc': 4.9.6
      fsevents: 2.3.3
    dev: true

  /run-parallel@1.2.0:
    resolution: {integrity: sha512-5l4VyZR86LZ/lDxZTR6jqL8AFE2S0IFLMP26AbjsLVADxHdhB/c0GUsH+y39UfCi3dzz8OlQuPmnaJOMoDHQBA==}
    dependencies:
      queue-microtask: 1.2.3
    dev: true

  /rxjs@7.5.6:
    resolution: {integrity: sha512-dnyv2/YsXhnm461G+R/Pe5bWP41Nm6LBXEYWI6eiFP4fiwx6WRI/CD0zbdVAudd9xwLEF2IDcKXLHit0FYjUzw==}
    dependencies:
      tslib: 2.4.0
    dev: true

  /sass@1.54.3:
    resolution: {integrity: sha512-fLodey5Qd41Pxp/Tk7Al97sViYwF/TazRc5t6E65O7JOk4XF8pzwIW7CvCxYVOfJFFI/1x5+elDyBIixrp+zrw==}
    engines: {node: '>=12.0.0'}
    hasBin: true
    dependencies:
      chokidar: 3.5.3
      immutable: 4.1.0
      source-map-js: 1.0.2
    dev: false

  /scheduler@0.23.0:
    resolution: {integrity: sha512-CtuThmgHNg7zIZWAXi3AsyIzA3n4xx7aNyjwC2VJldO2LMVDhFK+63xGqq6CsJH4rTAt6/M+N4GhZiDYPx9eUw==}
    dependencies:
      loose-envify: 1.4.0
    dev: false

  /semver@6.3.0:
    resolution: {integrity: sha512-b39TBaTSfV6yBrapU89p5fKekE2m/NwnDocOVruQFS1/veMgdzuPcnOM34M6CwxW8jH/lxEa5rBoDeUwu5HHTw==}
    hasBin: true
    dev: true

  /semver@7.3.7:
    resolution: {integrity: sha512-QlYTucUYOews+WeEujDoEGziz4K6c47V/Bd+LjSSYcA94p+DmINdf7ncaUinThfvZyu13lN9OY1XDxt8C0Tw0g==}
    engines: {node: '>=10'}
    hasBin: true
    dependencies:
      lru-cache: 6.0.0
    dev: true

  /shebang-command@2.0.0:
    resolution: {integrity: sha512-kHxr2zZpYtdmrN1qDjrrX/Z1rR1kG8Dx+gkpK1G4eXmvXswmcE1hTWBWYUzlraYw1/yZp6YuDY77YtvbN0dmDA==}
    engines: {node: '>=8'}
    dependencies:
      shebang-regex: 3.0.0
    dev: true

  /shebang-regex@3.0.0:
    resolution: {integrity: sha512-7++dFhtcx3353uBaq8DDR4NuxBetBzC7ZQOhmTQInHEd6bSrXdiEyzCvG07Z44UYdLShWUyXt5M/yhz8ekcb1A==}
    engines: {node: '>=8'}
    dev: true

  /side-channel@1.0.4:
    resolution: {integrity: sha512-q5XPytqFEIKHkGdiMIrY10mvLRvnQh42/+GoBlFW3b2LXLE2xxJpZFdm94we0BaoV3RwJyGqg5wS7epxTv0Zvw==}
    dependencies:
      call-bind: 1.0.2
      get-intrinsic: 1.1.2
      object-inspect: 1.12.2
    dev: true

  /signal-exit@3.0.7:
    resolution: {integrity: sha512-wnD2ZE+l+SPC/uoS0vXeE9L1+0wuaMqKlfz9AMUo38JsyLSBWSFcHR1Rri62LZc12vLr1gb3jl7iwQhgwpAbGQ==}
    dev: true

  /slash@3.0.0:
    resolution: {integrity: sha512-g9Q1haeby36OSStwb4ntCGGGaKsaVSjQ68fBxoQcutl5fS1vuY18H3wSt3jFyFtrkx+Kz0V1G85A4MyAdDMi2Q==}
    engines: {node: '>=8'}
    dev: true

  /slice-ansi@3.0.0:
    resolution: {integrity: sha512-pSyv7bSTC7ig9Dcgbw9AuRNUb5k5V6oDudjZoMBSr13qpLBG7tB+zgCkARjq7xIUgdz5P1Qe8u+rSGdouOOIyQ==}
    engines: {node: '>=8'}
    dependencies:
      ansi-styles: 4.3.0
      astral-regex: 2.0.0
      is-fullwidth-code-point: 3.0.0
    dev: true

  /slice-ansi@4.0.0:
    resolution: {integrity: sha512-qMCMfhY040cVHT43K9BFygqYbUPFZKHOg7K73mtTWJRb8pyP3fzf4Ixd5SzdEJQ6MRUg/WBnOLxghZtKKurENQ==}
    engines: {node: '>=10'}
    dependencies:
      ansi-styles: 4.3.0
      astral-regex: 2.0.0
      is-fullwidth-code-point: 3.0.0
    dev: true

  /slice-ansi@5.0.0:
    resolution: {integrity: sha512-FC+lgizVPfie0kkhqUScwRu1O/lF6NOgJmlCgK+/LYxDCTk8sGelYaHDhFcDN+Sn3Cv+3VSa4Byeo+IMCzpMgQ==}
    engines: {node: '>=12'}
    dependencies:
      ansi-styles: 6.1.0
      is-fullwidth-code-point: 4.0.0
    dev: true

  /source-map-js@1.0.2:
    resolution: {integrity: sha512-R0XvVJ9WusLiqTCEiGCmICCMplcCkIwwR11mOSD9CR5u+IXYdiseeEuXCVAjS54zqwkLcPNnmU4OeJ6tUrWhDw==}
    engines: {node: '>=0.10.0'}
    dev: false

  /source-map@0.8.0-beta.0:
    resolution: {integrity: sha512-2ymg6oRBpebeZi9UUNsgQ89bhx01TcTkmNTGnNO88imTmbSgy4nfujrgVEFKWpMTEGA11EDkTt7mqObTPdigIA==}
    engines: {node: '>= 8'}
    dependencies:
      whatwg-url: 7.1.0
    dev: true

  /streamsearch@1.1.0:
    resolution: {integrity: sha512-Mcc5wHehp9aXz1ax6bZUyY5afg9u2rv5cqQI3mRrYkGC8rW2hM02jWuwjtL++LS5qinSyhj2QfLyNsuc+VsExg==}
    engines: {node: '>=10.0.0'}
    dev: false

  /string-argv@0.3.1:
    resolution: {integrity: sha512-a1uQGz7IyVy9YwhqjZIZu1c8JO8dNIe20xBmSS6qu9kv++k3JGzCVmprbNN5Kn+BgzD5E7YYwg1CcjuJMRNsvg==}
    engines: {node: '>=0.6.19'}
    dev: true

  /string-width@4.2.3:
    resolution: {integrity: sha512-wKyQRQpjJ0sIp62ErSZdGsjMJWsap5oRNihHhu6G7JVO/9jIB6UyevL+tXuOqrng8j/cxKTWyWUwvSTriiZz/g==}
    engines: {node: '>=8'}
    dependencies:
      emoji-regex: 8.0.0
      is-fullwidth-code-point: 3.0.0
      strip-ansi: 6.0.1
    dev: true

  /string-width@5.1.2:
    resolution: {integrity: sha512-HnLOCR3vjcY8beoNLtcjZ5/nxn2afmME6lhrDrebokqMap+XbeW8n9TXpPDOqdGK5qcI3oT0GKTW6wC7EMiVqA==}
    engines: {node: '>=12'}
    dependencies:
      eastasianwidth: 0.2.0
      emoji-regex: 9.2.2
      strip-ansi: 7.0.1
    dev: true

  /string.prototype.matchall@4.0.7:
    resolution: {integrity: sha512-f48okCX7JiwVi1NXCVWcFnZgADDC/n2vePlQ/KUCNqCikLLilQvwjMO8+BHVKvgzH0JB0J9LEPgxOGT02RoETg==}
    dependencies:
      call-bind: 1.0.2
      define-properties: 1.1.4
      es-abstract: 1.20.1
      get-intrinsic: 1.1.2
      has-symbols: 1.0.3
      internal-slot: 1.0.3
      regexp.prototype.flags: 1.4.3
      side-channel: 1.0.4
    dev: true

  /string.prototype.trimend@1.0.5:
    resolution: {integrity: sha512-I7RGvmjV4pJ7O3kdf+LXFpVfdNOxtCW/2C8f6jNiW4+PQchwxkCDzlk1/7p+Wl4bqFIZeF47qAHXLuHHWKAxog==}
    dependencies:
      call-bind: 1.0.2
      define-properties: 1.1.4
      es-abstract: 1.20.1
    dev: true

  /string.prototype.trimstart@1.0.5:
    resolution: {integrity: sha512-THx16TJCGlsN0o6dl2o6ncWUsdgnLRSA23rRE5pyGBw/mLr3Ej/R2LaqCtgP8VNMGZsvMWnf9ooZPyY2bHvUFg==}
    dependencies:
      call-bind: 1.0.2
      define-properties: 1.1.4
      es-abstract: 1.20.1
    dev: true

  /strip-ansi@6.0.1:
    resolution: {integrity: sha512-Y38VPSHcqkFrCpFnQ9vuSXmquuv5oXOKpGeT6aGrr3o3Gc9AlVa6JBfUSOCnbxGGZF+/0ooI7KrPuUSztUdU5A==}
    engines: {node: '>=8'}
    dependencies:
      ansi-regex: 5.0.1
    dev: true

  /strip-ansi@7.0.1:
    resolution: {integrity: sha512-cXNxvT8dFNRVfhVME3JAe98mkXDYN2O1l7jmcwMnOslDeESg1rF/OZMtK0nRAhiari1unG5cD4jG3rapUAkLbw==}
    engines: {node: '>=12'}
    dependencies:
      ansi-regex: 6.0.1
    dev: true

  /strip-bom@3.0.0:
    resolution: {integrity: sha512-vavAMRXOgBVNF6nyEEmL3DBK19iRpDcoIwW+swQ+CbGiu7lju6t+JklA1MHweoWtadgt4ISVUsXLyDq34ddcwA==}
    engines: {node: '>=4'}
    dev: true

  /strip-final-newline@2.0.0:
    resolution: {integrity: sha512-BrpvfNAE3dcvq7ll3xVumzjKjZQ5tI1sEUIKr3Uoks0XUl45St3FlatVqef9prk4jRDzhW6WZg+3bk93y6pLjA==}
    engines: {node: '>=6'}
    dev: true

  /strip-final-newline@3.0.0:
    resolution: {integrity: sha512-dOESqjYr96iWYylGObzd39EuNTa5VJxyvVAEm5Jnh7KGo75V43Hk1odPQkNDyXNmUR6k+gEiDVXnjB8HJ3crXw==}
    engines: {node: '>=12'}
    dev: true

  /strip-json-comments@3.1.1:
    resolution: {integrity: sha512-6fPc+R4ihwqP6N/aIv2f1gMH8lOVtWQHoqC4yK6oSDVVocumAsfCqjkXnqiYMhmMwS/mEHLp7Vehlt3ql6lEig==}
    engines: {node: '>=8'}
    dev: true

  /style-value-types@5.0.0:
    resolution: {integrity: sha512-08yq36Ikn4kx4YU6RD7jWEv27v4V+PUsOGa4n/as8Et3CuODMJQ00ENeAVXAeydX4Z2j1XHZF1K2sX4mGl18fA==}
    dependencies:
      hey-listen: 1.0.8
      tslib: 2.4.0
    dev: false

  /styled-jsx@5.0.2(react@18.2.0):
    resolution: {integrity: sha512-LqPQrbBh3egD57NBcHET4qcgshPks+yblyhPlH2GY8oaDgKs8SK4C3dBh3oSJjgzJ3G5t1SYEZGHkP+QEpX9EQ==}
    engines: {node: '>= 12.0.0'}
    peerDependencies:
      '@babel/core': '*'
      babel-plugin-macros: '*'
      react: '>= 16.8.0 || 17.x.x || ^18.0.0-0'
    peerDependenciesMeta:
      '@babel/core':
        optional: true
      babel-plugin-macros:
        optional: true
    dependencies:
      react: 18.2.0
    dev: false

  /styled-jsx@5.1.1(react@18.2.0):
    resolution: {integrity: sha512-pW7uC1l4mBZ8ugbiZrcIsiIvVx1UmTfw7UkC3Um2tmfUq9Bhk8IiyEIPl6F8agHgjzku6j0xQEZbfA5uSgSaCw==}
    engines: {node: '>= 12.0.0'}
    peerDependencies:
      '@babel/core': '*'
      babel-plugin-macros: '*'
      react: '>= 16.8.0 || 17.x.x || ^18.0.0-0'
    peerDependenciesMeta:
      '@babel/core':
        optional: true
      babel-plugin-macros:
        optional: true
    dependencies:
      client-only: 0.0.1
      react: 18.2.0
    dev: false

  /sucrase@3.34.0:
    resolution: {integrity: sha512-70/LQEZ07TEcxiU2dz51FKaE6hCTWC6vr7FOk3Gr0U60C3shtAN+H+BFr9XlYe5xqf3RA8nrc+VIwzCfnxuXJw==}
    engines: {node: '>=8'}
    hasBin: true
    dependencies:
      '@jridgewell/gen-mapping': 0.3.3
      commander: 4.1.1
      glob: 7.1.6
      lines-and-columns: 1.2.4
      mz: 2.7.0
      pirates: 4.0.6
      ts-interface-checker: 0.1.13
    dev: true

  /supports-color@5.5.0:
    resolution: {integrity: sha512-QjVjwdXIt408MIiAqCX4oUKsgU2EqAGzs2Ppkm4aQYbjm+ZEWEcW4SfFNTr4uMNZma0ey4f5lgLrkB0aX0QMow==}
    engines: {node: '>=4'}
    dependencies:
      has-flag: 3.0.0
    dev: true

  /supports-color@7.2.0:
    resolution: {integrity: sha512-qpCAvRl9stuOHveKsn7HncJRvv501qIacKzQlO/+Lwxc9+0q2wLyv4Dfvt80/DPn2pqOBsJdDiogXGR9+OvwRw==}
    engines: {node: '>=8'}
    dependencies:
      has-flag: 4.0.0
    dev: true

  /supports-preserve-symlinks-flag@1.0.0:
    resolution: {integrity: sha512-ot0WnXS9fgdkgIcePe6RHNk1WA8+muPa6cSjeR3V8K27q9BB1rTE3R1p7Hv0z1ZyAc8s6Vvv8DIyWf681MAt0w==}
    engines: {node: '>= 0.4'}
    dev: true

  /text-table@0.2.0:
    resolution: {integrity: sha512-N+8UisAXDGk8PFXP4HAzVR9nbfmVJ3zYLAWiTIoqC5v5isinhr+r5uaO8+7r3BMfuNIufIsA7RdpVgacC2cSpw==}
    dev: true

  /thenify-all@1.6.0:
    resolution: {integrity: sha512-RNxQH/qI8/t3thXJDwcstUO4zeqo64+Uy/+sNVRBx4Xn2OX+OZ9oP+iJnNFqplFra2ZUVeKCSa2oVWi3T4uVmA==}
    engines: {node: '>=0.8'}
    dependencies:
      thenify: 3.3.1
    dev: true

  /thenify@3.3.1:
    resolution: {integrity: sha512-RVZSIV5IG10Hk3enotrhvz0T9em6cyHBLkH/YAZuKqd8hRkKhSfCGIcP2KUY0EPxndzANBmNllzWPwak+bheSw==}
    dependencies:
      any-promise: 1.3.0
    dev: true

  /through@2.3.8:
    resolution: {integrity: sha512-w89qg7PI8wAdvX60bMDP+bFoD5Dvhm9oLheFp5O4a2QF0cSBGsBX4qZmadPMvVqlLJBBci+WqGGOAPvcDeNSVg==}
    dev: true

  /to-fast-properties@2.0.0:
    resolution: {integrity: sha512-/OaKK0xYrs3DmxRYqL/yDc+FxFUVYhDlXMhRmv3z915w2HF1tnN1omB354j8VUGO/hbRzyD6Y3sA7v7GS/ceog==}
    engines: {node: '>=4'}
    dev: true

  /to-regex-range@5.0.1:
    resolution: {integrity: sha512-65P7iz6X5yEr1cwcgvQxbbIw7Uk3gOy5dIdtZ4rDveLqhrdJP+Li/Hx6tyK0NEb+2GCyneCMJiGqrADCSNk8sQ==}
    engines: {node: '>=8.0'}
    dependencies:
      is-number: 7.0.0

  /toggle-selection@1.0.6:
    resolution: {integrity: sha512-BiZS+C1OS8g/q2RRbJmy59xpyghNBqrr6k5L/uKBGRsTfxmu3ffiRnd8mlGPUVayg8pvfi5urfnu8TU7DVOkLQ==}
    dev: false

  /tr46@1.0.1:
    resolution: {integrity: sha512-dTpowEjclQ7Kgx5SdBkqRzVhERQXov8/l9Ft9dVM9fmg0W0KQSVaXX9T4i6twCPNtYiZM53lpSSUAwJbFPOHxA==}
    dependencies:
      punycode: 2.3.1
    dev: true

  /tree-kill@1.2.2:
    resolution: {integrity: sha512-L0Orpi8qGpRG//Nd+H90vFB+3iHnue1zSSGmNOOCh1GLJ7rUKVwV2HvijphGQS2UmhUZewS9VgvxYIdgr+fG1A==}
    hasBin: true
    dev: true

  /ts-interface-checker@0.1.13:
    resolution: {integrity: sha512-Y/arvbn+rrz3JCKl9C4kVNfTfSm2/mEp5FSz5EsZSANGPSlQrpRI5M4PKF+mJnE52jOO90PnPSc3Ur3bTQw0gA==}
    dev: true

  /tsconfig-paths@3.14.1:
    resolution: {integrity: sha512-fxDhWnFSLt3VuTwtvJt5fpwxBHg5AdKWMsgcPOOIilyjymcYVZoCQF8fvFRezCNfblEXmi+PcM1eYHeOAgXCOQ==}
    dependencies:
      '@types/json5': 0.0.29
      json5: 1.0.1
      minimist: 1.2.6
      strip-bom: 3.0.0
    dev: true

  /tslib@1.14.1:
    resolution: {integrity: sha512-Xni35NKzjgMrwevysHTCArtLDpPvye8zV/0E4EyYn43P7/7qvQwPh9BGkHewbMulVntbigmcT7rdX3BNo9wRJg==}

  /tslib@2.4.0:
    resolution: {integrity: sha512-d6xOpEDfsi2CZVlPQzGeux8XMwLT9hssAsaPYExaQMuYskwb+x1x7J371tWlbBdWHroy99KnVB6qIkUbs5X3UQ==}

  /tslib@2.6.2:
    resolution: {integrity: sha512-AEYxH93jGFPn/a2iVAwW87VuUIkR1FVUKB77NwMF7nBTDkDrrT/Hpt/IrCJ0QXhW27jTBDcf5ZY7w6RiqTMw2Q==}
    dev: false

  /tsup@8.0.1(typescript@4.6.4):
    resolution: {integrity: sha512-hvW7gUSG96j53ZTSlT4j/KL0q1Q2l6TqGBFc6/mu/L46IoNWqLLUzLRLP1R8Q7xrJTmkDxxDoojV5uCVs1sVOg==}
    engines: {node: '>=18'}
    hasBin: true
    peerDependencies:
      '@microsoft/api-extractor': ^7.36.0
      '@swc/core': ^1
      postcss: ^8.4.12
      typescript: '>=4.5.0'
    peerDependenciesMeta:
      '@microsoft/api-extractor':
        optional: true
      '@swc/core':
        optional: true
      postcss:
        optional: true
      typescript:
        optional: true
    dependencies:
      bundle-require: 4.0.2(esbuild@0.19.12)
      cac: 6.7.14
      chokidar: 3.5.3
      debug: 4.3.4
      esbuild: 0.19.12
      execa: 5.1.1
      globby: 11.1.0
      joycon: 3.1.1
      postcss-load-config: 4.0.2
      resolve-from: 5.0.0
      rollup: 4.9.6
      source-map: 0.8.0-beta.0
      sucrase: 3.34.0
      tree-kill: 1.2.2
      typescript: 4.6.4
    transitivePeerDependencies:
      - supports-color
      - ts-node
    dev: true

  /tsutils@3.21.0(typescript@4.7.4):
    resolution: {integrity: sha512-mHKK3iUXL+3UF6xL5k0PEhKRUBKPBCv/+RkEOpjRWxxx27KKRBmmA60A9pgOUvMi8GKhRMPEmjBRPzs2W7O1OA==}
    engines: {node: '>= 6'}
    peerDependencies:
      typescript: '>=2.8.0 || >= 3.2.0-dev || >= 3.3.0-dev || >= 3.4.0-dev || >= 3.5.0-dev || >= 3.6.0-dev || >= 3.6.0-beta || >= 3.7.0-dev || >= 3.7.0-beta'
    dependencies:
      tslib: 1.14.1
      typescript: 4.7.4
    dev: true

  /type-check@0.4.0:
    resolution: {integrity: sha512-XleUoc9uwGXqjWwXaUTZAmzMcFZ5858QA2vvx1Ur5xIcixXIP+8LnFDgRplU30us6teqdlskFfu+ae4K79Ooew==}
    engines: {node: '>= 0.8.0'}
    dependencies:
      prelude-ls: 1.2.1
    dev: true

  /type-fest@0.20.2:
    resolution: {integrity: sha512-Ne+eE4r0/iWnpAxD852z3A+N0Bt5RN//NjJwRd2VFHEmrywxf5vsZlh4R6lixl6B+wz/8d+maTSAkN1FIkI3LQ==}
    engines: {node: '>=10'}
    dev: true

  /type-fest@0.21.3:
    resolution: {integrity: sha512-t0rzBq87m3fVcduHDUFhKmyyX+9eo6WQjZvf51Ea/M0Q7+T374Jp1aUiyUl0GKxp8M/OETVHSDvmkyPgvX+X2w==}
    engines: {node: '>=10'}
    dev: true

  /typescript@4.6.4:
    resolution: {integrity: sha512-9ia/jWHIEbo49HfjrLGfKbZSuWo9iTMwXO+Ca3pRsSpbsMbc7/IU8NKdCZVRRBafVPGnoJeFL76ZOAA84I9fEg==}
    engines: {node: '>=4.2.0'}
    hasBin: true
    dev: true

  /typescript@4.7.4:
    resolution: {integrity: sha512-C0WQT0gezHuw6AdY1M2jxUO83Rjf0HP7Sk1DtXj6j1EwkQNZrHAg2XPWlq62oqEhYvONq5pkC2Y9oPljWToLmQ==}
    engines: {node: '>=4.2.0'}
    hasBin: true

  /unbox-primitive@1.0.2:
    resolution: {integrity: sha512-61pPlCD9h51VoreyJ0BReideM3MDKMKnh6+V9L08331ipq6Q8OFXZYiqP6n/tbHx4s5I9uRhcye6BrbkizkBDw==}
    dependencies:
      call-bind: 1.0.2
      has-bigints: 1.0.2
      has-symbols: 1.0.3
      which-boxed-primitive: 1.0.2
    dev: true

  /uri-js@4.4.1:
    resolution: {integrity: sha512-7rKUyy33Q1yc98pQ1DAmLtwX109F7TIfWlW1Ydo8Wl1ii1SeHieeh0HHfPeL2fMXK6z0s8ecKs9frCuLJvndBg==}
    dependencies:
      punycode: 2.1.1
    dev: true

  /use-callback-ref@1.3.0(@types/react@18.0.15)(react@18.2.0):
    resolution: {integrity: sha512-3FT9PRuRdbB9HfXhEq35u4oZkvpJ5kuYbpqhCfmiZyReuRgpnhDlbr2ZEnnuS0RrJAPn6l23xjFg9kpDM+Ms7w==}
    engines: {node: '>=10'}
    peerDependencies:
      '@types/react': ^16.8.0 || ^17.0.0 || ^18.0.0
      react: ^16.8.0 || ^17.0.0 || ^18.0.0
    peerDependenciesMeta:
      '@types/react':
        optional: true
    dependencies:
      '@types/react': 18.0.15
      react: 18.2.0
      tslib: 2.4.0
    dev: false

  /use-sidecar@1.1.2(@types/react@18.0.15)(react@18.2.0):
    resolution: {integrity: sha512-epTbsLuzZ7lPClpz2TyryBfztm7m+28DlEv2ZCQ3MDr5ssiwyOwGH/e5F9CkfWjJ1t4clvI58yF822/GUkjjhw==}
    engines: {node: '>=10'}
    peerDependencies:
      '@types/react': ^16.9.0 || ^17.0.0 || ^18.0.0
      react: ^16.8.0 || ^17.0.0 || ^18.0.0
    peerDependenciesMeta:
      '@types/react':
        optional: true
    dependencies:
      '@types/react': 18.0.15
      detect-node-es: 1.1.0
      react: 18.2.0
      tslib: 2.4.0
    dev: false

  /v8-compile-cache@2.3.0:
    resolution: {integrity: sha512-l8lCEmLcLYZh4nbunNZvQCJc5pv7+RCwa8q/LdUx8u7lsWvPDKmpodJAJNwkAhJC//dFY48KuIEmjtd4RViDrA==}
    dev: true

  /webidl-conversions@4.0.2:
    resolution: {integrity: sha512-YQ+BmxuTgd6UXZW3+ICGfyqRyHXVlD5GtQr5+qjiNW7bF0cqrzX500HVXPBOvgXb5YnzDd+h0zqyv61KUD7+Sg==}
    dev: true

  /whatwg-url@7.1.0:
    resolution: {integrity: sha512-WUu7Rg1DroM7oQvGWfOiAK21n74Gg+T4elXEQYkOhtyLeWiJFoOGLXPKI/9gzIie9CtwVLm8wtw6YJdKyxSjeg==}
    dependencies:
      lodash.sortby: 4.7.0
      tr46: 1.0.1
      webidl-conversions: 4.0.2
    dev: true

  /which-boxed-primitive@1.0.2:
    resolution: {integrity: sha512-bwZdv0AKLpplFY2KZRX6TvyuN7ojjr7lwkg6ml0roIy9YeuSr7JS372qlNW18UQYzgYK9ziGcerWqZOmEn9VNg==}
    dependencies:
      is-bigint: 1.0.4
      is-boolean-object: 1.1.2
      is-number-object: 1.0.7
      is-string: 1.0.7
      is-symbol: 1.0.4
    dev: true

  /which@2.0.2:
    resolution: {integrity: sha512-BLI3Tl1TW3Pvl70l3yq3Y64i+awpwXqsGBYWkkqMtnbXgrMD+yj7rhW0kuEDxzJaYXGjEW5ogapKNMEKNMjibA==}
    engines: {node: '>= 8'}
    hasBin: true
    dependencies:
      isexe: 2.0.0
    dev: true

  /word-wrap@1.2.3:
    resolution: {integrity: sha512-Hz/mrNwitNRh/HUAtM/VT/5VH+ygD6DV7mYKZAtHOrbs8U7lvPS6xf7EJKMF0uW1KJCl0H701g3ZGus+muE5vQ==}
    engines: {node: '>=0.10.0'}
    dev: true

  /wrap-ansi@6.2.0:
    resolution: {integrity: sha512-r6lPcBGxZXlIcymEu7InxDMhdW0KDxpLgoFLcguasxCaJ/SOIZwINatK9KY/tf+ZrlywOKU0UDj3ATXUBfxJXA==}
    engines: {node: '>=8'}
    dependencies:
      ansi-styles: 4.3.0
      string-width: 4.2.3
      strip-ansi: 6.0.1
    dev: true

  /wrap-ansi@7.0.0:
    resolution: {integrity: sha512-YVGIj2kamLSTxw6NsZjoBxfSwsn0ycdesmc4p+Q21c5zPuZ1pl+NfxVdxPtdHvmNVOQ6XSYG4AUtyt/Fi7D16Q==}
    engines: {node: '>=10'}
    dependencies:
      ansi-styles: 4.3.0
      string-width: 4.2.3
      strip-ansi: 6.0.1
    dev: true

  /wrappy@1.0.2:
    resolution: {integrity: sha512-l4Sp/DRseor9wL6EvV2+TuQn63dMkPjZ/sp9XkghTEbV9KlPS1xUsZ3u7/IQO4wxtcFB4bgpQPRcR3QCvezPcQ==}
    dev: true

  /yallist@4.0.0:
    resolution: {integrity: sha512-3wdGidZyq5PB084XLES5TpOSRA3wjXAlIWMhum2kRcv/41Sn2emQ0dycQW4uZXLejwKvg6EsvbdlVL+FYEct7A==}
    dev: true

  /yaml@2.1.1:
    resolution: {integrity: sha512-o96x3OPo8GjWeSLF+wOAbrPfhFOGY0W00GNaxCDv+9hkcDJEnev1yh8S7pgHF0ik6zc8sQLuL8hjHjJULZp8bw==}
    engines: {node: '>= 14'}
    dev: true

  /yaml@2.3.4:
    resolution: {integrity: sha512-8aAvwVUSHpfEqTQ4w/KMlf3HcRdt50E5ODIQJBw1fQ5RL34xabzxtUlzTXVqc4rkZsPbvrXKWnABCD7kWSmocA==}
    engines: {node: '>= 14'}
    dev: true

  /yocto-queue@0.1.0:
    resolution: {integrity: sha512-rVksvsnNCdJ/ohGc6xgPwyN8eheCxsiLM8mxuE/t/mOVqJewPuO1miLpTHQiRgTKCLexL4MeAFVagts7HmNZ2Q==}
    engines: {node: '>=10'}
    dev: true<|MERGE_RESOLUTION|>--- conflicted
+++ resolved
@@ -22,26 +22,19 @@
         version: 4.6.4
 
   cmdk:
-<<<<<<< HEAD
-    specifiers:
-      '@radix-ui/react-dialog': 1.0.0
-      '@radix-ui/react-primitive': 1.0.3
-      '@types/react': 18.0.15
-    dependencies:
-      '@radix-ui/react-dialog': 1.0.0_@types+react@18.0.15
-      '@radix-ui/react-primitive': 1.0.3_@types+react@18.0.15
-=======
     dependencies:
       '@radix-ui/react-dialog':
         specifier: 1.0.5
         version: 1.0.5(@types/react@18.0.15)(react-dom@18.2.0)(react@18.2.0)
+      '@radix-ui/react-primitive':
+        specifier: 1.0.3
+        version: 1.0.3(@types/react@18.0.15)(react-dom@18.2.0)(react@18.2.0)
       react:
         specifier: ^18.0.0
         version: 18.2.0
       react-dom:
         specifier: ^18.0.0
         version: 18.2.0(react@18.2.0)
->>>>>>> eb404c08
     devDependencies:
       '@types/react':
         specifier: 18.0.15
@@ -919,24 +912,7 @@
       react: 18.2.0
     dev: false
 
-<<<<<<< HEAD
-  /@radix-ui/react-compose-refs/1.0.1_@types+react@18.0.15:
-    resolution: {integrity: sha512-fDSBgd44FKHa1FRMU59qBMPFcl2PZE+2nmqunj+BWFyYYjnhIDWL2ItDs3rrbJDQOtzt5nIebLCQc4QRfz6LJw==}
-    peerDependencies:
-      '@types/react': '*'
-      react: ^16.8 || ^17.0 || ^18.0
-    peerDependenciesMeta:
-      '@types/react':
-        optional: true
-    dependencies:
-      '@babel/runtime': 7.18.9
-      '@types/react': 18.0.15
-    dev: false
-
-  /@radix-ui/react-context/0.1.1_react@18.2.0:
-=======
   /@radix-ui/react-context@0.1.1(react@18.2.0):
->>>>>>> eb404c08
     resolution: {integrity: sha512-PkyVX1JsLBioeu0jB9WvRpDBBLtLZohVDT3BB5CTSJqActma8S8030P57mWZb4baZifMvN7KKWPAA40UmWKkQg==}
     peerDependencies:
       react: ^16.8 || ^17.0
@@ -1252,29 +1228,7 @@
       react-dom: 18.2.0(react@18.2.0)
     dev: false
 
-<<<<<<< HEAD
-  /@radix-ui/react-primitive/1.0.3_@types+react@18.0.15:
-    resolution: {integrity: sha512-yi58uVyoAcK/Nq1inRY56ZSjKypBNKTa/1mcL8qdl6oJeEaDbOldlzrGn7P6Q3Id5d+SYNGc5AJgc4vGhjs5+g==}
-    peerDependencies:
-      '@types/react': '*'
-      '@types/react-dom': '*'
-      react: ^16.8 || ^17.0 || ^18.0
-      react-dom: ^16.8 || ^17.0 || ^18.0
-    peerDependenciesMeta:
-      '@types/react':
-        optional: true
-      '@types/react-dom':
-        optional: true
-    dependencies:
-      '@babel/runtime': 7.18.9
-      '@radix-ui/react-slot': 1.0.2_@types+react@18.0.15
-      '@types/react': 18.0.15
-    dev: false
-
-  /@radix-ui/react-slot/0.1.2_react@18.2.0:
-=======
   /@radix-ui/react-slot@0.1.2(react@18.2.0):
->>>>>>> eb404c08
     resolution: {integrity: sha512-ADkqfL+agEzEguU3yS26jfB50hRrwf7U4VTwAOZEmi/g+ITcBWe12yM46ueS/UCIMI9Py+gFUaAdxgxafFvY2Q==}
     peerDependencies:
       react: ^16.8 || ^17.0
@@ -1299,25 +1253,7 @@
       react: 18.2.0
     dev: false
 
-<<<<<<< HEAD
-  /@radix-ui/react-slot/1.0.2_@types+react@18.0.15:
-    resolution: {integrity: sha512-YeTpuq4deV+6DusvVUW4ivBgnkHwECUu0BiN43L5UCDFgdhsRUWAghhTF5MbvNTPzmiFOx90asDSUjWuCNapwg==}
-    peerDependencies:
-      '@types/react': '*'
-      react: ^16.8 || ^17.0 || ^18.0
-    peerDependenciesMeta:
-      '@types/react':
-        optional: true
-    dependencies:
-      '@babel/runtime': 7.18.9
-      '@radix-ui/react-compose-refs': 1.0.1_@types+react@18.0.15
-      '@types/react': 18.0.15
-    dev: false
-
-  /@radix-ui/react-use-body-pointer-events/0.1.1_react@18.2.0:
-=======
   /@radix-ui/react-use-body-pointer-events@0.1.1(react@18.2.0):
->>>>>>> eb404c08
     resolution: {integrity: sha512-R8leV2AWmJokTmERM8cMXFHWSiv/fzOLhG/JLmRBhLTAzOj37EQizssq4oW0Z29VcZy2tODMi9Pk/htxwb+xpA==}
     peerDependencies:
       react: ^16.8 || ^17.0
