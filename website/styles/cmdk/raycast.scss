--- conflicted
+++ resolved
@@ -148,11 +148,7 @@
     transition: all 150ms ease;
     transition-property: none;
 
-<<<<<<< HEAD
-    &:is([aria-selected='true'], :hover) {
-=======
     &[data-selected='true'] {
->>>>>>> db1e29aa
       background: var(--gray4);
       color: var(--gray12);
     }
