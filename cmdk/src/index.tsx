import * as RadixDialog from '@radix-ui/react-dialog'
import * as React from 'react'
import { commandScore } from './command-score'
import { Primitive } from '@radix-ui/react-primitive'

type Children = { children?: React.ReactNode }
type DivProps = React.ComponentPropsWithoutRef<typeof Primitive.div>

type LoadingProps = Children &
  DivProps & {
    /** Estimated progress of loading asynchronous options. */
    progress?: number
    /**
     * Accessible label for this loading progressbar. Not shown visibly.
     */
    label?: string
  }

type EmptyProps = Children & DivProps & {}
type SeparatorProps = DivProps & {
  /** Whether this separator should always be rendered. Useful if you disable automatic filtering. */
  alwaysRender?: boolean
}
type DialogProps = RadixDialog.DialogProps &
  CommandProps & {
    /** Provide a className to the Dialog overlay. */
    overlayClassName?: string
    /** Provide a className to the Dialog content. */
    contentClassName?: string
    /** Provide a custom element the Dialog should portal into. */
    container?: HTMLElement
  }
<<<<<<< HEAD
type ListProps = Children & DivProps & {}
type GridProps = ListProps &
  Children &
  DivProps & {
    /** Amount of columns for the grid */
    columns: number
=======
type ListProps = Children &
  DivProps & {
    /**
     * Accessible label for this List of suggestions. Not shown visibly.
     */
    label?: string
>>>>>>> a311d596
  }
type ItemProps = Children &
  Omit<DivProps, 'disabled' | 'onSelect' | 'value'> & {
    /** Whether this item is currently disabled. */
    disabled?: boolean
    /** Event handler for when this item is selected, either via click or keyboard selection. */
    onSelect?: (value: string) => void
    /**
     * A unique value for this item.
     * If no value is provided, it will be inferred from `children` or the rendered `textContent`. If your `textContent` changes between renders, you _must_ provide a stable, unique `value`.
     */
    value?: string
    /** Optional keywords to match against when filtering. */
    keywords?: string[]
    /** Whether this item is forcibly rendered regardless of filtering. */
    forceMount?: boolean
  }
type GroupProps = Children &
  Omit<DivProps, 'heading' | 'value'> & {
    /** Optional heading to render for this group. */
    heading?: React.ReactNode
    /** If no heading is provided, you must provide a value that is unique for this group. */
    value?: string
    /** Whether this group is forcibly rendered regardless of filtering. */
    forceMount?: boolean
  }
type InputProps = Omit<React.ComponentPropsWithoutRef<typeof Primitive.input>, 'value' | 'onChange' | 'type'> & {
  /**
   * Optional controlled state for the value of the search input.
   */
  value?: string
  /**
   * Event handler called when the search value changes.
   */
  onValueChange?: (search: string) => void
}
type CommandProps = Children &
  DivProps & {
    /**
     * Accessible label for this command menu. Not shown visibly.
     */
    label?: string
    /**
     * Optionally set to `false` to turn off the automatic filtering and sorting.
     * If `false`, you must conditionally render valid items based on the search query yourself.
     */
    shouldFilter?: boolean
    /**
     * Custom filter function for whether each command menu item should matches the given search query.
     * It should return a number between 0 and 1, with 1 being the best match and 0 being hidden entirely.
     * By default, uses the `command-score` library.
     */
    filter?: (value: string, search: string, keywords?: string[]) => number
    /**
     * Optional default item value when it is initially rendered.
     */
    defaultValue?: string
    /**
     * Optional controlled state of the selected command menu item.
     */
    value?: string
    /**
     * Event handler called when the selected item of the menu changes.
     */
    onValueChange?: (value: string) => void
    /**
     * Optionally set to `true` to turn on looping around when using the arrow keys.
     */
    loop?: boolean
    /**
     * Optionally set to `true` to disable selection via pointer events.
     */
    disablePointerSelection?: boolean
    /**
     * Set to `false` to disable ctrl+n/j/p/k shortcuts. Defaults to `true`.
     */
    vimBindings?: boolean
  }

type Context = {
  value: (id: string, value: string, keywords?: string[]) => void
  item: (id: string, groupId: string) => () => void
  group: (id: string) => () => void
  filter: () => boolean
  label: string
  disablePointerSelection: boolean
  // Ids
  listId: string
  labelId: string
  inputId: string
  // Refs
  listInnerRef: React.RefObject<HTMLDivElement | null>
}
type State = {
  search: string
  value: string
  filtered: { count: number; items: Map<string, number>; groups: Set<string> }
}
type Store = {
  subscribe: (callback: () => void) => () => void
  snapshot: () => State
  setState: <K extends keyof State>(key: K, value: State[K], opts?: any) => void
  emit: () => void
}
type Group = {
  id: string
  forceMount?: boolean
}

const LIST_SELECTOR = `[cmdk-list-sizer=""]`
const GROUP_SELECTOR = `[cmdk-group=""]`
const GROUP_ITEMS_SELECTOR = `[cmdk-group-items=""]`
const GROUP_HEADING_SELECTOR = `[cmdk-group-heading=""]`
const ITEM_SELECTOR = `[cmdk-item=""]`
const VALID_ITEM_SELECTOR = `${ITEM_SELECTOR}:not([aria-disabled="true"])`
const SELECT_EVENT = `cmdk-item-select`
const VALUE_ATTR = `data-value`
const defaultFilter: CommandProps['filter'] = (value, search, keywords) => commandScore(value, search, keywords)

// @ts-ignore
const CommandContext = React.createContext<Context>(undefined)
const useCommand = () => React.useContext(CommandContext)
// @ts-ignore
const StoreContext = React.createContext<Store>(undefined)
const useStore = () => React.useContext(StoreContext)
// @ts-ignore
const GroupContext = React.createContext<Group>(undefined)

const Command = React.forwardRef<HTMLDivElement, CommandProps>((props, forwardedRef) => {
  const state = useLazyRef<State>(() => ({
    /** Value of the search query. */
    search: '',
    /** Currently selected item value. */
    value: props.value ?? props.defaultValue ?? '',
    filtered: {
      /** The count of all visible items. */
      count: 0,
      /** Map from visible item id to its search score. */
      items: new Map(),
      /** Set of groups with at least one visible item. */
      groups: new Set(),
    },
  }))
  const allItems = useLazyRef<Set<string>>(() => new Set()) // [...itemIds]
  const allGroups = useLazyRef<Map<string, Set<string>>>(() => new Map()) // groupId → [...itemIds]
  const ids = useLazyRef<Map<string, { value: string; keywords?: string[] }>>(() => new Map()) // id → { value, keywords }
  const listeners = useLazyRef<Set<() => void>>(() => new Set()) // [...rerenders]
  const propsRef = useAsRef(props)
  const {
    label,
    children,
    value,
    onValueChange,
    filter,
    shouldFilter,
    loop,
    disablePointerSelection = false,
    vimBindings = true,
    ...etc
  } = props

  const listId = React.useId()
  const labelId = React.useId()
  const inputId = React.useId()

  const listInnerRef = React.useRef<HTMLDivElement>(null)

  const schedule = useScheduleLayoutEffect()

  const gridEl = ref.current?.querySelector('[data-columns]')
  const gridColumns = Number(gridEl?.getAttribute('data-columns'))

  /** Controlled mode `value` handling. */
  useLayoutEffect(() => {
    if (value !== undefined) {
      const v = value.trim()
      state.current.value = v
      store.emit()
    }
  }, [value])

  useLayoutEffect(() => {
    schedule(6, scrollSelectedIntoView)
  }, [])

  const store: Store = React.useMemo(() => {
    return {
      subscribe: (cb) => {
        listeners.current.add(cb)
        return () => listeners.current.delete(cb)
      },
      snapshot: () => {
        return state.current
      },
      setState: (key, value, opts) => {
        if (Object.is(state.current[key], value)) return
        state.current[key] = value

        if (key === 'search') {
          // Filter synchronously before emitting back to children
          filterItems()
          sort()
          schedule(1, selectFirstItem)
        } else if (key === 'value') {
          // opts is a boolean referring to whether it should NOT be scrolled into view
          if (!opts) {
            // Scroll the selected item into view
            schedule(5, scrollSelectedIntoView)
          }
          if (propsRef.current?.value !== undefined) {
            // If controlled, just call the callback instead of updating state internally
            const newValue = (value ?? '') as string
            propsRef.current.onValueChange?.(newValue)
            return
          }
        }

        // Notify subscribers that state has changed
        store.emit()
      },
      emit: () => {
        listeners.current.forEach((l) => l())
      },
    }
  }, [])

  const context: Context = React.useMemo(
    () => ({
      // Keep id → {value, keywords} mapping up-to-date
      value: (id, value, keywords) => {
        if (value !== ids.current.get(id)?.value) {
          ids.current.set(id, { value, keywords })
          state.current.filtered.items.set(id, score(value, keywords))
          schedule(2, () => {
            sort()
            store.emit()
          })
        }
      },
      // Track item lifecycle (mount, unmount)
      item: (id, groupId) => {
        allItems.current.add(id)

        // Track this item within the group
        if (groupId) {
          if (!allGroups.current.has(groupId)) {
            allGroups.current.set(groupId, new Set([id]))
          } else {
            allGroups.current.get(groupId).add(id)
          }
        }

        // Batch this, multiple items can mount in one pass
        // and we should not be filtering/sorting/emitting each time
        schedule(3, () => {
          filterItems()
          sort()

          // Could be initial mount, select the first item if none already selected
          if (!state.current.value) {
            selectFirstItem()
          }

          store.emit()
        })

        return () => {
          ids.current.delete(id)
          allItems.current.delete(id)
          state.current.filtered.items.delete(id)
          const selectedItem = getSelectedItem()

          // Batch this, multiple items could be removed in one pass
          schedule(4, () => {
            filterItems()

            // The item removed have been the selected one,
            // so selection should be moved to the first
            if (selectedItem?.getAttribute('id') === id) selectFirstItem()

            store.emit()
          })
        }
      },
      // Track group lifecycle (mount, unmount)
      group: (id) => {
        if (!allGroups.current.has(id)) {
          allGroups.current.set(id, new Set())
        }

        return () => {
          ids.current.delete(id)
          allGroups.current.delete(id)
        }
      },
      filter: () => {
        return propsRef.current.shouldFilter
      },
      label: label || props['aria-label'],
      disablePointerSelection,
      listId,
      inputId,
      labelId,
      listInnerRef,
    }),
    [],
  )

  function score(value: string, keywords?: string[]) {
    const filter = propsRef.current?.filter ?? defaultFilter
    return value ? filter(value, state.current.search, keywords) : 0
  }

  /** Sorts items by score, and groups by highest item score. */
  function sort() {
    if (
      !state.current.search ||
      // Explicitly false, because true | undefined is the default
      propsRef.current.shouldFilter === false
    ) {
      return
    }

    const scores = state.current.filtered.items

    // Sort the groups
    const groups: [string, number][] = []
    state.current.filtered.groups.forEach((value) => {
      const items = allGroups.current.get(value)

      // Get the maximum score of the group's items
      let max = 0
      items.forEach((item) => {
        const score = scores.get(item)
        max = Math.max(score, max)
      })

      groups.push([value, max])
    })

    // Sort items within groups to bottom
    // Sort items outside of groups
    // Sort groups to bottom (pushes all non-grouped items to the top)
    const listInsertionElement = listInnerRef.current.querySelector(LIST_SELECTOR)

    // Sort the items
    getValidItems()
      .sort((a, b) => {
        const valueA = a.getAttribute('id')
        const valueB = b.getAttribute('id')
        return (scores.get(valueB) ?? 0) - (scores.get(valueA) ?? 0)
      })
      .forEach((item) => {
        const group = item.closest(GROUP_ITEMS_SELECTOR)

        if (group) {
          group.appendChild(item.parentElement === group ? item : item.closest(`${GROUP_ITEMS_SELECTOR} > *`))
        } else {
          listInsertionElement.appendChild(
            item.parentElement === listInsertionElement ? item : item.closest(`${GROUP_ITEMS_SELECTOR} > *`),
          )
        }
      })

    groups
      .sort((a, b) => b[1] - a[1])
      .forEach((group) => {
        const element = listInnerRef.current.querySelector(`${GROUP_SELECTOR}[${VALUE_ATTR}="${group[0]}"]`)
        element?.parentElement.appendChild(element)
      })
  }

  function selectFirstItem() {
    const item = getValidItems().find((item) => !item.ariaDisabled)
    const value = item?.getAttribute(VALUE_ATTR)
    store.setState('value', value || undefined)
  }

  /** Filters the current items. */
  function filterItems() {
    if (
      !state.current.search ||
      // Explicitly false, because true | undefined is the default
      propsRef.current.shouldFilter === false
    ) {
      state.current.filtered.count = allItems.current.size
      // Do nothing, each item will know to show itself because search is empty
      return
    }

    // Reset the groups
    state.current.filtered.groups = new Set()
    let itemCount = 0

    // Check which items should be included
    for (const id of allItems.current) {
      const value = ids.current.get(id)?.value ?? ''
      const keywords = ids.current.get(id)?.keywords ?? []
      const rank = score(value, keywords)
      state.current.filtered.items.set(id, rank)
      if (rank > 0) itemCount++
    }

    // Check which groups have at least 1 item shown
    for (const [groupId, group] of allGroups.current) {
      for (const itemId of group) {
        if (state.current.filtered.items.get(itemId) > 0) {
          state.current.filtered.groups.add(groupId)
          break
        }
      }
    }

    state.current.filtered.count = itemCount
  }

  function scrollSelectedIntoView() {
    const item = getSelectedItem()

    if (item) {
      if (item.parentElement?.firstChild === item) {
        // First item in Group, ensure heading is in view
        item.closest(GROUP_SELECTOR)?.querySelector(GROUP_HEADING_SELECTOR)?.scrollIntoView({ block: 'nearest' })
      }

      // Ensure the item is always in view
      item.scrollIntoView({ block: 'nearest' })
    }
  }

  /** Getters */

  function getSelectedItem() {
    return listInnerRef.current?.querySelector(`${ITEM_SELECTOR}[aria-selected="true"]`)
  }

  function getValidItems() {
    return Array.from(listInnerRef.current?.querySelectorAll(VALID_ITEM_SELECTOR))
  }

  /** Setters */

  function updateSelectedToIndex(index: number) {
    const items = getValidItems()
    const item = items[index]
    if (item) store.setState('value', item.getAttribute(VALUE_ATTR))
  }

  function updateSelectedByItem(change: 1 | -1) {
    const selected = getSelectedItem()
    const items = getValidItems()
    const index = items.findIndex((item) => item === selected)

    // Get item at this index
    let newSelected = items[index + change]

    if (propsRef.current?.loop) {
      newSelected =
        index + change < 0
          ? items[items.length - 1]
          : index + change === items.length
          ? items[0]
          : items[index + change]
    }

    if (newSelected) store.setState('value', newSelected.getAttribute(VALUE_ATTR))
  }

  function updateSelectedByGroup(change: 1 | -1) {
    const selected = getSelectedItem()
    let group = selected?.closest(GROUP_SELECTOR)
    let item: HTMLElement

    while (group && !item) {
      group = change > 0 ? findNextSibling(group, GROUP_SELECTOR) : findPreviousSibling(group, GROUP_SELECTOR)
      item = group?.querySelector(VALID_ITEM_SELECTOR)
    }

    if (item) {
      store.setState('value', item.getAttribute(VALUE_ATTR))
    } else {
      updateSelectedByItem(change)
    }
  }

  const last = () => updateSelectedToIndex(getValidItems().length - 1)

  const next = (e: React.KeyboardEvent) => {
    e.preventDefault()

    if (e.metaKey) {
      // Last item
      last()
    } else if (e.altKey) {
      // Next group
      updateSelectedByGroup(1)
    } else {
      // Next item
      updateSelectedByItem(1)
    }
  }

  const prev = (e: React.KeyboardEvent) => {
    e.preventDefault()

    if (e.metaKey) {
      // First item
      updateSelectedToIndex(0)
    } else if (e.altKey) {
      // Previous group
      updateSelectedByGroup(-1)
    } else {
      // Previous item
      updateSelectedByItem(-1)
    }
  }

  const prevRow = (e: React.KeyboardEvent) => {
    e.preventDefault()
    const selected = getSelectedItem()
    const items = getValidItems()
    const index = items.findIndex((item) => item === selected)
    updateSelectedToIndex(index - gridColumns)
  }

  const nextRow = (e: React.KeyboardEvent) => {
    e.preventDefault()
    const selected = getSelectedItem()
    const items = getValidItems()
    const index = items.findIndex((item) => item === selected)
    updateSelectedToIndex(index + gridColumns)
  }

  return (
    <Primitive.div
      ref={forwardedRef}
      tabIndex={-1}
      {...etc}
      cmdk-root=""
      onKeyDown={(e) => {
        etc.onKeyDown?.(e)

        if (!e.defaultPrevented) {
          switch (e.key) {
            case 'n':
            case 'j': {
              // vim keybind down
              if (vimBindings && e.ctrlKey) {
                next(e)
              }
              break
            }
            case 'ArrowLeft': {
              if (gridColumns) {
                prev(e)
              }
              break
            }
            case 'ArrowRight': {
              if (gridColumns) {
                next(e)
              }
              break
            }
            case 'ArrowDown': {
              if (gridColumns) {
                nextRow(e)
              } else {
                next(e)
              }
              break
            }
            case 'p':
            case 'k': {
              // vim keybind up
              if (vimBindings && e.ctrlKey) {
                prev(e)
              }
              break
            }
            case 'ArrowUp': {
              if (gridColumns) {
                prevRow(e)
              } else {
                prev(e)
              }

              break
            }
            case 'Home': {
              // First item
              e.preventDefault()
              updateSelectedToIndex(0)
              break
            }
            case 'End': {
              // Last item
              e.preventDefault()
              last()
              break
            }
            case 'Enter': {
              // Check if IME composition is finished before triggering onSelect
              // This prevents unwanted triggering while user is still inputting text with IME
              if (!e.nativeEvent.isComposing) {
                // Trigger item onSelect
                e.preventDefault()
                const item = getSelectedItem()
                if (item) {
                  const event = new Event(SELECT_EVENT)
                  item.dispatchEvent(event)
                }
              }
            }
          }
        }
      }}
    >
      <label
        cmdk-label=""
        htmlFor={context.inputId}
        id={context.labelId}
        // Screen reader only
        style={srOnlyStyles}
      >
        {label}
      </label>
      {SlottableWithNestedChildren(props, (child) => (
        <StoreContext.Provider value={store}>
          <CommandContext.Provider value={context}>{child}</CommandContext.Provider>
        </StoreContext.Provider>
      ))}
    </Primitive.div>
  )
})

/**
 * Command menu item. Becomes active on pointer enter or through keyboard navigation.
 * Preferably pass a `value`, otherwise the value will be inferred from `children` or
 * the rendered item's `textContent`.
 */
const Item = React.forwardRef<HTMLDivElement, ItemProps>((props, forwardedRef) => {
  const id = React.useId()
  const ref = React.useRef<HTMLDivElement>(null)
  const groupContext = React.useContext(GroupContext)
  const context = useCommand()
  const propsRef = useAsRef(props)
  const forceMount = propsRef.current?.forceMount ?? groupContext?.forceMount

  useLayoutEffect(() => {
    if (!forceMount) {
      return context.item(id, groupContext?.id)
    }
  }, [forceMount])

  const value = useValue(id, ref, [props.value, props.children, ref], props.keywords)

  const store = useStore()
  const selected = useCmdk((state) => state.value && state.value === value.current)
  const render = useCmdk((state) =>
    forceMount ? true : context.filter() === false ? true : !state.search ? true : state.filtered.items.get(id) > 0,
  )

  React.useEffect(() => {
    const element = ref.current
    if (!element || props.disabled) return
    element.addEventListener(SELECT_EVENT, onSelect)
    return () => element.removeEventListener(SELECT_EVENT, onSelect)
  }, [render, props.onSelect, props.disabled])

  function onSelect() {
    select()
    propsRef.current.onSelect?.(value.current)
  }

  function select() {
    store.setState('value', value.current, true)
  }

  if (!render) return null

  const { disabled, value: _, onSelect: __, forceMount: ___, keywords: ____, ...etc } = props

  return (
    <Primitive.div
      ref={mergeRefs([ref, forwardedRef])}
      {...etc}
      id={id}
      cmdk-item=""
      role="option"
      aria-disabled={Boolean(disabled)}
      aria-selected={Boolean(selected)}
      data-disabled={Boolean(disabled)}
      data-selected={Boolean(selected)}
      onPointerMove={disabled || context.disablePointerSelection ? undefined : select}
      onClick={disabled ? undefined : onSelect}
    >
      {props.children}
    </Primitive.div>
  )
})

/**
 * Group command menu items together with a heading.
 * Grouped items are always shown together.
 */
const Group = React.forwardRef<HTMLDivElement, GroupProps>((props, forwardedRef) => {
  const { heading, children, forceMount, ...etc } = props
  const id = React.useId()
  const ref = React.useRef<HTMLDivElement>(null)
  const headingRef = React.useRef<HTMLDivElement>(null)
  const headingId = React.useId()
  const context = useCommand()
  const render = useCmdk((state) =>
    forceMount ? true : context.filter() === false ? true : !state.search ? true : state.filtered.groups.has(id),
  )

  useLayoutEffect(() => {
    return context.group(id)
  }, [])

  useValue(id, ref, [props.value, props.heading, headingRef])

  const contextValue = React.useMemo(() => ({ id, forceMount }), [forceMount])

  return (
    <Primitive.div
      ref={mergeRefs([ref, forwardedRef])}
      {...etc}
      cmdk-group=""
      role="presentation"
      hidden={render ? undefined : true}
    >
      {heading && (
        <div ref={headingRef} cmdk-group-heading="" aria-hidden id={headingId}>
          {heading}
        </div>
      )}
      {SlottableWithNestedChildren(props, (child) => (
        <div cmdk-group-items="" role="group" aria-labelledby={heading ? headingId : undefined}>
          <GroupContext.Provider value={contextValue}>{child}</GroupContext.Provider>
        </div>
      ))}
    </Primitive.div>
  )
})

/**
 * A visual and semantic separator between items or groups.
 * Visible when the search query is empty or `alwaysRender` is true, hidden otherwise.
 */
const Separator = React.forwardRef<HTMLDivElement, SeparatorProps>((props, forwardedRef) => {
  const { alwaysRender, ...etc } = props
  const ref = React.useRef<HTMLDivElement>(null)
  const render = useCmdk((state) => !state.search)

  if (!alwaysRender && !render) return null
  return <Primitive.div ref={mergeRefs([ref, forwardedRef])} {...etc} cmdk-separator="" role="separator" />
})

/**
 * Command menu input.
 * All props are forwarded to the underyling `input` element.
 */
const Input = React.forwardRef<HTMLInputElement, InputProps>((props, forwardedRef) => {
  const { onValueChange, ...etc } = props
  const isControlled = props.value != null
  const store = useStore()
  const search = useCmdk((state) => state.search)
  const value = useCmdk((state) => state.value)
  const context = useCommand()

  const selectedItemId = React.useMemo(() => {
    const item = context.listInnerRef.current?.querySelector(
      `${ITEM_SELECTOR}[${VALUE_ATTR}="${encodeURIComponent(value)}"]`,
    )
    return item?.getAttribute('id')
  }, [])

  React.useEffect(() => {
    if (props.value != null) {
      store.setState('search', props.value)
    }
  }, [props.value])

  return (
    <Primitive.input
      ref={forwardedRef}
      {...etc}
      cmdk-input=""
      autoComplete="off"
      autoCorrect="off"
      spellCheck={false}
      aria-autocomplete="list"
      role="combobox"
      aria-expanded={true}
      aria-controls={context.listId}
      aria-labelledby={context.labelId}
      aria-activedescendant={selectedItemId}
      id={context.inputId}
      type="text"
      value={isControlled ? props.value : search}
      onChange={(e) => {
        if (!isControlled) {
          store.setState('search', e.target.value)
        }

        onValueChange?.(e.target.value)
      }}
    />
  )
})

/**
 * Contains `Item`, `Group`, and `Separator`.
 * Use the `--cmdk-list-height` CSS variable to animate height based on the number of results.
 */
const List = React.forwardRef<HTMLDivElement, ListProps>((props, forwardedRef) => {
  const { children, label = 'Suggestions', ...etc } = props
  const ref = React.useRef<HTMLDivElement>(null)
  const height = React.useRef<HTMLDivElement>(null)
  const isGrid = etc['data-columns']

  const context = useCommand()

  React.useEffect(() => {
    if (height.current && ref.current) {
      const el = height.current
      const wrapper = ref.current
      let animationFrame
      const observer = new ResizeObserver(() => {
        animationFrame = requestAnimationFrame(() => {
          const height = el.offsetHeight
          wrapper.style.setProperty(`--cmdk-list-height`, height.toFixed(1) + 'px')
        })
      })
      observer.observe(el)
      return () => {
        cancelAnimationFrame(animationFrame)
        observer.unobserve(el)
      }
    }
  }, [])

  return (
    <Primitive.div
      ref={mergeRefs([ref, forwardedRef, context.listInnerRef])}
      {...etc}
      cmdk-list={!isGrid ? '' : undefined}
      cmdk-grid={isGrid ? '' : undefined}
      role="listbox"
      aria-label={label}
      id={context.listId}
    >
      {SlottableWithNestedChildren(props, (child) => (
        <div ref={height} cmdk-list-sizer="">
          {child}
        </div>
      ))}
    </Primitive.div>
  )
})

/**
 * Contains `Item`, `Group`, and `Separator`.
 * Use the `--cmdk-list-height` CSS variable to animate height based on the number of results.
 */
const Grid = React.forwardRef<HTMLDivElement, GridProps>((props, forwardedRef) => {
  const { children, columns, ...etc } = props

  return (
    <List data-columns={columns} ref={forwardedRef} {...etc}>
      {children}
    </List>
  )
})

/**
 * Renders the command menu in a Radix Dialog.
 */
const Dialog = React.forwardRef<HTMLDivElement, DialogProps>((props, forwardedRef) => {
  const { open, onOpenChange, overlayClassName, contentClassName, container, ...etc } = props
  return (
    <RadixDialog.Root open={open} onOpenChange={onOpenChange}>
      <RadixDialog.Portal container={container}>
        <RadixDialog.Overlay cmdk-overlay="" className={overlayClassName} />
        <RadixDialog.Content aria-label={props.label} cmdk-dialog="" className={contentClassName}>
          <Command ref={forwardedRef} {...etc} />
        </RadixDialog.Content>
      </RadixDialog.Portal>
    </RadixDialog.Root>
  )
})

/**
 * Automatically renders when there are no results for the search query.
 */
const Empty = React.forwardRef<HTMLDivElement, EmptyProps>((props, forwardedRef) => {
  const render = useCmdk((state) => state.filtered.count === 0)

  if (!render) return null
  return <Primitive.div ref={forwardedRef} {...props} cmdk-empty="" role="presentation" />
})

/**
 * You should conditionally render this with `progress` while loading asynchronous items.
 */
const Loading = React.forwardRef<HTMLDivElement, LoadingProps>((props, forwardedRef) => {
  const { progress, children, label = 'Loading...', ...etc } = props

  return (
    <Primitive.div
      ref={forwardedRef}
      {...etc}
      cmdk-loading=""
      role="progressbar"
      aria-valuenow={progress}
      aria-valuemin={0}
      aria-valuemax={100}
      aria-label={label}
    >
      {SlottableWithNestedChildren(props, (child) => (
        <div aria-hidden>{child}</div>
      ))}
    </Primitive.div>
  )
})

const pkg = Object.assign(Command, {
  List,
  Grid,
  Item,
  Input,
  Group,
  Separator,
  Dialog,
  Empty,
  Loading,
})

export { useCmdk as useCommandState }
export { pkg as Command }

export { Command as CommandRoot }
export { List as CommandList }
export { Item as CommandItem }
export { Input as CommandInput }
export { Group as CommandGroup }
export { Separator as CommandSeparator }
export { Dialog as CommandDialog }
export { Empty as CommandEmpty }
export { Loading as CommandLoading }

/**
 *
 *
 * Helpers
 *
 *
 */

function findNextSibling(el: Element, selector: string) {
  let sibling = el.nextElementSibling

  while (sibling) {
    if (sibling.matches(selector)) return sibling
    sibling = sibling.nextElementSibling
  }
}

function findPreviousSibling(el: Element, selector: string) {
  let sibling = el.previousElementSibling

  while (sibling) {
    if (sibling.matches(selector)) return sibling
    sibling = sibling.previousElementSibling
  }
}

function useAsRef<T>(data: T) {
  const ref = React.useRef<T>(data)

  useLayoutEffect(() => {
    ref.current = data
  })

  return ref
}

const useLayoutEffect = typeof window === 'undefined' ? React.useEffect : React.useLayoutEffect

function useLazyRef<T>(fn: () => T) {
  const ref = React.useRef<T>()

  if (ref.current === undefined) {
    ref.current = fn()
  }

  return ref as React.MutableRefObject<T>
}

// ESM is still a nightmare with Next.js so I'm just gonna copy the package code in
// https://github.com/gregberge/react-merge-refs
// Copyright (c) 2020 Greg Bergé
function mergeRefs<T = any>(refs: Array<React.MutableRefObject<T> | React.LegacyRef<T>>): React.RefCallback<T> {
  return (value) => {
    refs.forEach((ref) => {
      if (typeof ref === 'function') {
        ref(value)
      } else if (ref != null) {
        ;(ref as React.MutableRefObject<T | null>).current = value
      }
    })
  }
}

/** Run a selector against the store state. */
function useCmdk<T = any>(selector: (state: State) => T) {
  const store = useStore()
  const cb = () => selector(store.snapshot())
  return React.useSyncExternalStore(store.subscribe, cb, cb)
}

function useValue(
  id: string,
  ref: React.RefObject<HTMLElement>,
  deps: (string | React.ReactNode | React.RefObject<HTMLElement>)[],
  aliases: string[] = [],
) {
  const valueRef = React.useRef<string>()
  const context = useCommand()

  useLayoutEffect(() => {
    const value = (() => {
      for (const part of deps) {
        if (typeof part === 'string') {
          return part.trim()
        }

        if (typeof part === 'object' && 'current' in part) {
          if (part.current) {
            return part.current.textContent?.trim()
          }
          return valueRef.current
        }
      }
    })()

    const keywords = aliases.map((alias) => alias.trim())

    context.value(id, value, keywords)
    ref.current?.setAttribute(VALUE_ATTR, value)
    valueRef.current = value
  })

  return valueRef
}

/** Imperatively run a function on the next layout effect cycle. */
const useScheduleLayoutEffect = () => {
  const [s, ss] = React.useState<object>()
  const fns = useLazyRef(() => new Map<string | number, () => void>())

  useLayoutEffect(() => {
    fns.current.forEach((f) => f())
    fns.current = new Map()
  }, [s])

  return (id: string | number, cb: () => void) => {
    fns.current.set(id, cb)
    ss({})
  }
}

function renderChildren(children: React.ReactElement) {
  const childrenType = children.type as any
  // The children is a component
  if (typeof childrenType === 'function') return childrenType(children.props)
  // The children is a component with `forwardRef`
  else if ('render' in childrenType) return childrenType.render(children.props)
  // It's a string, boolean, etc.
  else return children
}

function SlottableWithNestedChildren(
  { asChild, children }: { asChild?: boolean; children?: React.ReactNode },
  render: (child: React.ReactNode) => JSX.Element,
) {
  if (asChild && React.isValidElement(children)) {
    return React.cloneElement(renderChildren(children), { ref: (children as any).ref }, render(children.props.children))
  }
  return render(children)
}

const srOnlyStyles = {
  position: 'absolute',
  width: '1px',
  height: '1px',
  padding: '0',
  margin: '-1px',
  overflow: 'hidden',
  clip: 'rect(0, 0, 0, 0)',
  whiteSpace: 'nowrap',
  borderWidth: '0',
} as const<|MERGE_RESOLUTION|>--- conflicted
+++ resolved
@@ -30,21 +30,19 @@
     /** Provide a custom element the Dialog should portal into. */
     container?: HTMLElement
   }
-<<<<<<< HEAD
-type ListProps = Children & DivProps & {}
+
 type GridProps = ListProps &
   Children &
   DivProps & {
     /** Amount of columns for the grid */
     columns: number
-=======
+  }
 type ListProps = Children &
   DivProps & {
     /**
      * Accessible label for this List of suggestions. Not shown visibly.
      */
     label?: string
->>>>>>> a311d596
   }
 type ItemProps = Children &
   Omit<DivProps, 'disabled' | 'onSelect' | 'value'> & {
@@ -214,9 +212,6 @@
 
   const schedule = useScheduleLayoutEffect()
 
-  const gridEl = ref.current?.querySelector('[data-columns]')
-  const gridColumns = Number(gridEl?.getAttribute('data-columns'))
-
   /** Controlled mode `value` handling. */
   useLayoutEffect(() => {
     if (value !== undefined) {
@@ -562,6 +557,9 @@
     }
   }
 
+  const gridEl = listInnerRef.current?.closest('[data-columns]')
+  const gridColumns = gridEl ? Number(gridEl.getAttribute('data-columns')) : undefined
+
   const prevRow = (e: React.KeyboardEvent) => {
     e.preventDefault()
     const selected = getSelectedItem()
@@ -589,9 +587,10 @@
 
         if (!e.defaultPrevented) {
           switch (e.key) {
+            // emacs keybind next
             case 'n':
+            // vim keybind down
             case 'j': {
-              // vim keybind down
               if (vimBindings && e.ctrlKey) {
                 next(e)
               }
@@ -617,9 +616,10 @@
               }
               break
             }
+            // emacs keybind previous
             case 'p':
+            // vim keybind up
             case 'k': {
-              // vim keybind up
               if (vimBindings && e.ctrlKey) {
                 prev(e)
               }
@@ -866,7 +866,6 @@
   const { children, label = 'Suggestions', ...etc } = props
   const ref = React.useRef<HTMLDivElement>(null)
   const height = React.useRef<HTMLDivElement>(null)
-  const isGrid = etc['data-columns']
 
   const context = useCommand()
 
@@ -891,16 +890,15 @@
 
   return (
     <Primitive.div
-      ref={mergeRefs([ref, forwardedRef, context.listInnerRef])}
+      ref={mergeRefs([ref, forwardedRef])}
       {...etc}
-      cmdk-list={!isGrid ? '' : undefined}
-      cmdk-grid={isGrid ? '' : undefined}
+      cmdk-list=""
       role="listbox"
       aria-label={label}
       id={context.listId}
     >
       {SlottableWithNestedChildren(props, (child) => (
-        <div ref={height} cmdk-list-sizer="">
+        <div ref={mergeRefs([context.listInnerRef, height])} cmdk-list-sizer="">
           {child}
         </div>
       ))}
@@ -916,7 +914,7 @@
   const { children, columns, ...etc } = props
 
   return (
-    <List data-columns={columns} ref={forwardedRef} {...etc}>
+    <List {...etc} ref={forwardedRef} cmdk-grid="" data-columns={columns}>
       {children}
     </List>
   )
