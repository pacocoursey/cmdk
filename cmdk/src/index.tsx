'use client'

import * as RadixDialog from '@radix-ui/react-dialog'
import * as React from 'react'
import { commandScore } from './command-score'
import { Primitive } from '@radix-ui/react-primitive'
import { useId } from '@radix-ui/react-id'
import { composeRefs } from '@radix-ui/react-compose-refs'

type Children = { children?: React.ReactNode }
type DivProps = React.ComponentPropsWithoutRef<typeof Primitive.div>

type LoadingProps = Children &
  DivProps & {
    /** Estimated progress of loading asynchronous options. */
    progress?: number
    /**
     * Accessible label for this loading progressbar. Not shown visibly.
     */
    label?: string
  }

type EmptyProps = Children & DivProps & {}
type SeparatorProps = DivProps & {
  /** Whether this separator should always be rendered. Useful if you disable automatic filtering. */
  alwaysRender?: boolean
}
type DialogProps = RadixDialog.DialogProps &
  CommandProps & {
    /** Provide a className to the Dialog overlay. */
    overlayClassName?: string
    /** Provide a className to the Dialog content. */
    contentClassName?: string
    /** Provide a custom element the Dialog should portal into. */
    container?: HTMLElement
  }
type ListProps = Children &
  DivProps & {
    /**
     * Accessible label for this List of suggestions. Not shown visibly.
     */
    label?: string
  }
type ItemProps = Children &
  Omit<DivProps, 'disabled' | 'onSelect' | 'value'> & {
    /** Whether this item is currently disabled. */
    disabled?: boolean
    /** Event handler for when this item is selected, either via click or keyboard selection. */
    onSelect?: (value: string) => void
    /**
     * A unique value for this item.
     * If no value is provided, it will be inferred from `children` or the rendered `textContent`. If your `textContent` changes between renders, you _must_ provide a stable, unique `value`.
     */
    value?: string
    /** Optional keywords to match against when filtering. */
    keywords?: string[]
    /** Whether this item is forcibly rendered regardless of filtering. */
    forceMount?: boolean
  }
type GroupProps = Children &
  Omit<DivProps, 'heading' | 'value'> & {
    /** Optional heading to render for this group. */
    heading?: React.ReactNode
    /** If no heading is provided, you must provide a value that is unique for this group. */
    value?: string
    /** Whether this group is forcibly rendered regardless of filtering. */
    forceMount?: boolean
  }
type InputProps = Omit<React.ComponentPropsWithoutRef<typeof Primitive.input>, 'value' | 'onChange' | 'type'> & {
  /**
   * Optional controlled state for the value of the search input.
   */
  value?: string
  /**
   * Event handler called when the search value changes.
   */
  onValueChange?: (search: string) => void
}
type CommandFilter = (value: string, search: string, keywords?: string[]) => number
type CommandProps = Children &
  DivProps & {
    /**
     * Accessible label for this command menu. Not shown visibly.
     */
    label?: string
    /**
     * Optionally set to `false` to turn off the automatic filtering and sorting.
     * If `false`, you must conditionally render valid items based on the search query yourself.
     */
    shouldFilter?: boolean
    /**
     * Custom filter function for whether each command menu item should matches the given search query.
     * It should return a number between 0 and 1, with 1 being the best match and 0 being hidden entirely.
     * By default, uses the `command-score` library.
     */
    filter?: CommandFilter
    /**
     * Optional default item value when it is initially rendered.
     */
    defaultValue?: string
    /**
     * Optional controlled state of the selected command menu item.
     */
    value?: string
    /**
     * Event handler called when the selected item of the menu changes.
     */
    onValueChange?: (value: string) => void
    /**
     * Optionally set to `true` to turn on looping around when using the arrow keys.
     */
    loop?: boolean
    /**
     * Optionally set to `true` to disable selection via pointer events.
     */
    disablePointerSelection?: boolean
    /**
     * Set to `false` to disable ctrl+n/j/p/k shortcuts. Defaults to `true`.
     */
    vimBindings?: boolean
  }

type Context = {
  value: (id: string, value: string, keywords?: string[]) => void
  item: (id: string, groupId: string) => () => void
  group: (id: string) => () => void
  filter: () => boolean
  label: string
  getDisablePointerSelection: () => boolean
  // Ids
  listId: string
  labelId: string
  inputId: string
  // Refs
  listInnerRef: React.RefObject<HTMLDivElement | null>
}
type State = {
  search: string
  value: string
  selectedItemId?: string
  filtered: { count: number; items: Map<string, number>; groups: Set<string> }
}
type Store = {
  subscribe: (callback: () => void) => () => void
  snapshot: () => State
  setState: <K extends keyof State>(key: K, value: State[K], opts?: any) => void
  emit: () => void
}
type Group = {
  id: string
  forceMount?: boolean
}

const GROUP_SELECTOR = `[cmdk-group=""]`
const GROUP_ITEMS_SELECTOR = `[cmdk-group-items=""]`
const GROUP_HEADING_SELECTOR = `[cmdk-group-heading=""]`
const ITEM_SELECTOR = `[cmdk-item=""]`
const VALID_ITEM_SELECTOR = `${ITEM_SELECTOR}:not([aria-disabled="true"])`
const SELECT_EVENT = `cmdk-item-select`
const VALUE_ATTR = `data-value`
const defaultFilter: CommandFilter = (value, search, keywords) => commandScore(value, search, keywords)

const CommandContext = React.createContext<Context>(undefined)
const useCommand = () => React.useContext(CommandContext)
const StoreContext = React.createContext<Store>(undefined)
const useStore = () => React.useContext(StoreContext)
const GroupContext = React.createContext<Group>(undefined)

const Command = React.forwardRef<HTMLDivElement, CommandProps>((props, forwardedRef) => {
  const state = useLazyRef<State>(() => ({
    /** Value of the search query. */
    search: '',
    /** Currently selected item value. */
    value: props.value ?? props.defaultValue ?? '',
    /** Currently selected item id. */
    selectedItemId: undefined,
    filtered: {
      /** The count of all visible items. */
      count: 0,
      /** Map from visible item id to its search score. */
      items: new Map(),
      /** Set of groups with at least one visible item. */
      groups: new Set(),
    },
  }))
  const allItems = useLazyRef<Set<string>>(() => new Set()) // [...itemIds]
  const allGroups = useLazyRef<Map<string, Set<string>>>(() => new Map()) // groupId → [...itemIds]
  const ids = useLazyRef<Map<string, { value: string; keywords?: string[] }>>(() => new Map()) // id → { value, keywords }
  const listeners = useLazyRef<Set<() => void>>(() => new Set()) // [...rerenders]
  const propsRef = useAsRef(props)
  const {
    label,
    children,
    value,
    onValueChange,
    filter,
    shouldFilter,
    loop,
    disablePointerSelection = false,
    vimBindings = true,
    ...etc
  } = props

  const listId = useId()
  const labelId = useId()
  const inputId = useId()

  const listInnerRef = React.useRef<HTMLDivElement>(null)

  const schedule = useScheduleLayoutEffect()

  /** Controlled mode `value` handling. */
  useLayoutEffect(() => {
    if (value !== undefined) {
      const v = value.trim()
      state.current.value = v
      store.emit()
    }
  }, [value])

  useLayoutEffect(() => {
    schedule(6, scrollSelectedIntoView)
  }, [])

  const store: Store = React.useMemo(() => {
    return {
      subscribe: (cb) => {
        listeners.current.add(cb)
        return () => listeners.current.delete(cb)
      },
      snapshot: () => {
        return state.current
      },
      setState: (key, value, opts) => {
        if (Object.is(state.current[key], value)) return
        state.current[key] = value

        if (key === 'search') {
          // Filter synchronously before emitting back to children
          filterItems()
          sort()
          schedule(1, selectFirstItem)
        } else if (key === 'value') {
          // Force focus input or root so accessibility works
          if (document.activeElement.hasAttribute('cmdk-input') || document.activeElement.hasAttribute('cmdk-root')) {
            const input = document.getElementById(inputId)
            if (input) input.focus()
            else document.getElementById(listId)?.focus()
          }

          schedule(7, () => {
            state.current.selectedItemId = getSelectedItem()?.id
            store.emit()
          })

          // opts is a boolean referring to whether it should NOT be scrolled into view
          if (!opts) {
            // Scroll the selected item into view
            schedule(5, scrollSelectedIntoView)
          }
          if (propsRef.current?.value !== undefined) {
            // If controlled, just call the callback instead of updating state internally
            const newValue = (value ?? '') as string
            propsRef.current.onValueChange?.(newValue)
            return
          }
        }

        // Notify subscribers that state has changed
        store.emit()
      },
      emit: () => {
        listeners.current.forEach((l) => l())
      },
    }
  }, [])

  const context: Context = React.useMemo(
    () => ({
      // Keep id → {value, keywords} mapping up-to-date
      value: (id, value, keywords) => {
        if (value !== ids.current.get(id)?.value) {
          ids.current.set(id, { value, keywords })
          state.current.filtered.items.set(id, score(value, keywords))
          schedule(2, () => {
            sort()
            store.emit()
          })
        }
      },
      // Track item lifecycle (mount, unmount)
      item: (id, groupId) => {
        allItems.current.add(id)

        // Track this item within the group
        if (groupId) {
          if (!allGroups.current.has(groupId)) {
            allGroups.current.set(groupId, new Set([id]))
          } else {
            allGroups.current.get(groupId).add(id)
          }
        }

        // Batch this, multiple items can mount in one pass
        // and we should not be filtering/sorting/emitting each time
        schedule(3, () => {
          filterItems()
          sort()

          // Could be initial mount, select the first item if none already selected
          if (!state.current.value) {
            selectFirstItem()
          }

          store.emit()
        })

        return () => {
          ids.current.delete(id)
          allItems.current.delete(id)
          state.current.filtered.items.delete(id)
          const selectedItem = getSelectedItem()

          // Batch this, multiple items could be removed in one pass
          schedule(4, () => {
            filterItems()

            // The item removed have been the selected one,
            // so selection should be moved to the first
            if (selectedItem?.getAttribute('id') === id) selectFirstItem()

            store.emit()
          })
        }
      },
      // Track group lifecycle (mount, unmount)
      group: (id) => {
        if (!allGroups.current.has(id)) {
          allGroups.current.set(id, new Set())
        }

        return () => {
          ids.current.delete(id)
          allGroups.current.delete(id)
        }
      },
      filter: () => {
        return propsRef.current.shouldFilter
      },
      label: label || props['aria-label'],
      getDisablePointerSelection: () => {
        return propsRef.current.disablePointerSelection
      },
      listId,
      inputId,
      labelId,
      listInnerRef,
    }),
    [],
  )

  function score(value: string, keywords?: string[]) {
    const filter = propsRef.current?.filter ?? defaultFilter
    return value ? filter(value, state.current.search, keywords) : 0
  }

  /** Sorts items by score, and groups by highest item score. */
  function sort() {
    if (
      !state.current.search ||
      // Explicitly false, because true | undefined is the default
      propsRef.current.shouldFilter === false
    ) {
      return
    }

    const scores = state.current.filtered.items

    // Sort the groups
    const groups: [string, number][] = []
    state.current.filtered.groups.forEach((value) => {
      const items = allGroups.current.get(value)

      // Get the maximum score of the group's items
      let max = 0
      items.forEach((item) => {
        const score = scores.get(item)
        max = Math.max(score, max)
      })

      groups.push([value, max])
    })

    // Sort items within groups to bottom
    // Sort items outside of groups
    // Sort groups to bottom (pushes all non-grouped items to the top)
    const listInsertionElement = listInnerRef.current

    // Sort the items
    getValidItems()
      .sort((a, b) => {
        const valueA = a.getAttribute('id')
        const valueB = b.getAttribute('id')
        return (scores.get(valueB) ?? 0) - (scores.get(valueA) ?? 0)
      })
      .forEach((item) => {
        const group = item.closest(GROUP_ITEMS_SELECTOR)

        if (group) {
          group.appendChild(item.parentElement === group ? item : item.closest(`${GROUP_ITEMS_SELECTOR} > *`))
        } else {
          listInsertionElement.appendChild(
            item.parentElement === listInsertionElement ? item : item.closest(`${GROUP_ITEMS_SELECTOR} > *`),
          )
        }
      })

    groups
      .sort((a, b) => b[1] - a[1])
      .forEach((group) => {
        const element = listInnerRef.current?.querySelector(
          `${GROUP_SELECTOR}[${VALUE_ATTR}="${encodeURIComponent(group[0])}"]`,
        )
        element?.parentElement.appendChild(element)
      })
  }

  function selectFirstItem() {
    const item = getValidItems().find((item) => item.getAttribute('aria-disabled') !== 'true')
    const value = item?.getAttribute(VALUE_ATTR)
    store.setState('value', value || undefined)
  }

  /** Filters the current items. */
  function filterItems() {
    if (
      !state.current.search ||
      // Explicitly false, because true | undefined is the default
      propsRef.current.shouldFilter === false
    ) {
      state.current.filtered.count = allItems.current.size
      // Do nothing, each item will know to show itself because search is empty
      return
    }

    // Reset the groups
    state.current.filtered.groups = new Set()
    let itemCount = 0

    // Check which items should be included
    for (const id of allItems.current) {
      const value = ids.current.get(id)?.value ?? ''
      const keywords = ids.current.get(id)?.keywords ?? []
      const rank = score(value, keywords)
      state.current.filtered.items.set(id, rank)
      if (rank > 0) itemCount++
    }

    // Check which groups have at least 1 item shown
    for (const [groupId, group] of allGroups.current) {
      for (const itemId of group) {
        if (state.current.filtered.items.get(itemId) > 0) {
          state.current.filtered.groups.add(groupId)
          break
        }
      }
    }

    state.current.filtered.count = itemCount
  }

  function scrollSelectedIntoView() {
    const item = getSelectedItem()

    if (item) {
      if (item.parentElement?.firstChild === item) {
        // First item in Group, ensure heading is in view
        item.closest(GROUP_SELECTOR)?.querySelector(GROUP_HEADING_SELECTOR)?.scrollIntoView({ block: 'nearest' })
      }

      // Ensure the item is always in view
      item.scrollIntoView({ block: 'nearest' })
    }
  }

  /** Getters */

  function getSelectedItem() {
    return listInnerRef.current?.querySelector(`${ITEM_SELECTOR}[aria-selected="true"]`)
  }

  function getValidItems() {
    return Array.from(listInnerRef.current?.querySelectorAll(VALID_ITEM_SELECTOR) || [])
  }

  /** Setters */

  function updateSelectedToIndex(index: number) {
    const items = getValidItems()
    const item = items[index]
    if (item) store.setState('value', item.getAttribute(VALUE_ATTR))
  }

  function updateSelectedByItem(change: 1 | -1) {
    const selected = getSelectedItem()
    const items = getValidItems()
    const index = items.findIndex((item) => item === selected)

    // Get item at this index
    let newSelected = items[index + change]

    if (propsRef.current?.loop) {
      newSelected =
        index + change < 0
          ? items[items.length - 1]
          : index + change === items.length
          ? items[0]
          : items[index + change]
    }

    if (newSelected) store.setState('value', newSelected.getAttribute(VALUE_ATTR))
  }

  function updateSelectedByGroup(change: 1 | -1) {
    const selected = getSelectedItem()
    let group = selected?.closest(GROUP_SELECTOR)
    let item: HTMLElement

    while (group && !item) {
      group = change > 0 ? findNextSibling(group, GROUP_SELECTOR) : findPreviousSibling(group, GROUP_SELECTOR)
      item = group?.querySelector(VALID_ITEM_SELECTOR)
    }

    if (item) {
      store.setState('value', item.getAttribute(VALUE_ATTR))
    } else {
      updateSelectedByItem(change)
    }
  }

  const last = () => updateSelectedToIndex(getValidItems().length - 1)

  const next = (e: React.KeyboardEvent) => {
    e.preventDefault()

    if (e.metaKey) {
      // Last item
      last()
    } else if (e.altKey) {
      // Next group
      updateSelectedByGroup(1)
    } else {
      // Next item
      updateSelectedByItem(1)
    }
  }

  const prev = (e: React.KeyboardEvent) => {
    e.preventDefault()

    if (e.metaKey) {
      // First item
      updateSelectedToIndex(0)
    } else if (e.altKey) {
      // Previous group
      updateSelectedByGroup(-1)
    } else {
      // Previous item
      updateSelectedByItem(-1)
    }
  }

  return (
    <Primitive.div
      ref={forwardedRef}
      tabIndex={-1}
      cmdk-root=""
      {...etc}
      onKeyDown={(e) => {
        etc.onKeyDown?.(e)

        // Check if IME composition is finished before triggering key binds
        // This prevents unwanted triggering while user is still inputting text with IME
        // e.keyCode === 229 is for the CJK IME with Legacy Browser [https://w3c.github.io/uievents/#determine-keydown-keyup-keyCode]
        // isComposing is for the CJK IME with Modern Browser [https://developer.mozilla.org/en-US/docs/Web/API/CompositionEvent/isComposing]
        const isComposing = e.nativeEvent.isComposing || e.keyCode === 229

        if (e.defaultPrevented || isComposing) {
          return
        }

        switch (e.key) {
          case 'n':
          case 'j': {
            // vim keybind down
            if (vimBindings && e.ctrlKey) {
              next(e)
            }
            break
          }
          case 'ArrowDown': {
            next(e)
            break
          }
          case 'p':
          case 'k': {
            // vim keybind up
            if (vimBindings && e.ctrlKey) {
              prev(e)
            }
            break
          }
          case 'ArrowUp': {
            prev(e)
            break
          }
          case 'Home': {
            // First item
            e.preventDefault()
            updateSelectedToIndex(0)
            break
          }
          case 'End': {
            // Last item
            e.preventDefault()
            last()
            break
          }
          case 'Enter': {
            // Trigger item onSelect
            e.preventDefault()
            const item = getSelectedItem()
            if (item) {
              const event = new Event(SELECT_EVENT)
              item.dispatchEvent(event)
            }
          }
        }
      }}
    >
      <label
        cmdk-label=""
        htmlFor={context.inputId}
        id={context.labelId}
        // Screen reader only
        style={srOnlyStyles}
      >
        {label}
      </label>
      {SlottableWithNestedChildren(props, (child) => (
        <StoreContext.Provider value={store}>
          <CommandContext.Provider value={context}>{child}</CommandContext.Provider>
        </StoreContext.Provider>
      ))}
    </Primitive.div>
  )
})

/**
 * Command menu item. Becomes active on pointer enter or through keyboard navigation.
 * Preferably pass a `value`, otherwise the value will be inferred from `children` or
 * the rendered item's `textContent`.
 */
const Item = React.forwardRef<HTMLDivElement, ItemProps>((props, forwardedRef) => {
  const id = useId()
  const ref = React.useRef<HTMLDivElement>(null)
  const groupContext = React.useContext(GroupContext)
  const context = useCommand()
  const propsRef = useAsRef(props)
  const forceMount = propsRef.current?.forceMount ?? groupContext?.forceMount

  useLayoutEffect(() => {
    if (!forceMount) {
      return context.item(id, groupContext?.id)
    }
  }, [forceMount])

  const value = useValue(id, ref, [props.value, props.children, ref], props.keywords)

  const store = useStore()
  const selected = useCmdk((state) => state.value && state.value === value.current)
  const render = useCmdk((state) =>
    forceMount ? true : context.filter() === false ? true : !state.search ? true : state.filtered.items.get(id) > 0,
  )

  React.useEffect(() => {
    const element = ref.current
    if (!element || props.disabled) return
    element.addEventListener(SELECT_EVENT, onSelect)
    return () => element.removeEventListener(SELECT_EVENT, onSelect)
  }, [render, props.onSelect, props.disabled])

  function onSelect() {
    select()
    propsRef.current.onSelect?.(value.current)
  }

  function select() {
    store.setState('value', value.current, true)
  }

  if (!render) return null

  const { disabled, value: _, onSelect: __, forceMount: ___, keywords: ____, ...etc } = props

  return (
    <Primitive.div
<<<<<<< HEAD
      ref={mergeRefs([ref, forwardedRef])}
=======
      ref={composeRefs(ref, forwardedRef)}
      {...etc}
>>>>>>> fb4ea04e
      id={id}
      cmdk-item=""
      role="option"
      aria-disabled={Boolean(disabled)}
      aria-selected={Boolean(selected)}
      data-disabled={Boolean(disabled)}
      data-selected={Boolean(selected)}
      {...etc}
      onPointerMove={disabled || context.getDisablePointerSelection() ? undefined : select}
      onClick={disabled ? undefined : onSelect}
    >
      {props.children}
    </Primitive.div>
  )
})

/**
 * Group command menu items together with a heading.
 * Grouped items are always shown together.
 */
const Group = React.forwardRef<HTMLDivElement, GroupProps>((props, forwardedRef) => {
  const { heading, children, forceMount, ...etc } = props
  const id = useId()
  const ref = React.useRef<HTMLDivElement>(null)
  const headingRef = React.useRef<HTMLDivElement>(null)
  const headingId = useId()
  const context = useCommand()
  const render = useCmdk((state) =>
    forceMount ? true : context.filter() === false ? true : !state.search ? true : state.filtered.groups.has(id),
  )

  useLayoutEffect(() => {
    return context.group(id)
  }, [])

  useValue(id, ref, [props.value, props.heading, headingRef])

  const contextValue = React.useMemo(() => ({ id, forceMount }), [forceMount])

  return (
    <Primitive.div
<<<<<<< HEAD
      ref={mergeRefs([ref, forwardedRef])}
=======
      ref={composeRefs(ref, forwardedRef)}
      {...etc}
>>>>>>> fb4ea04e
      cmdk-group=""
      role="presentation"
      hidden={render ? undefined : true}
      {...etc}
    >
      {heading && (
        <div ref={headingRef} cmdk-group-heading="" aria-hidden id={headingId}>
          {heading}
        </div>
      )}
      {SlottableWithNestedChildren(props, (child) => (
        <div cmdk-group-items="" role="group" aria-labelledby={heading ? headingId : undefined}>
          <GroupContext.Provider value={contextValue}>{child}</GroupContext.Provider>
        </div>
      ))}
    </Primitive.div>
  )
})

/**
 * A visual and semantic separator between items or groups.
 * Visible when the search query is empty or `alwaysRender` is true, hidden otherwise.
 */
const Separator = React.forwardRef<HTMLDivElement, SeparatorProps>((props, forwardedRef) => {
  const { alwaysRender, ...etc } = props
  const ref = React.useRef<HTMLDivElement>(null)
  const render = useCmdk((state) => !state.search)

  if (!alwaysRender && !render) return null
<<<<<<< HEAD
  return <Primitive.div ref={mergeRefs([ref, forwardedRef])} cmdk-separator="" role="separator" {...etc} />
=======
  return <Primitive.div ref={composeRefs(ref, forwardedRef)} {...etc} cmdk-separator="" role="separator" />
>>>>>>> fb4ea04e
})

/**
 * Command menu input.
 * All props are forwarded to the underyling `input` element.
 */
const Input = React.forwardRef<HTMLInputElement, InputProps>((props, forwardedRef) => {
  const { onValueChange, ...etc } = props
  const isControlled = props.value != null
  const store = useStore()
  const search = useCmdk((state) => state.search)
  const selectedItemId = useCmdk((state) => state.selectedItemId)
  const context = useCommand()

  React.useEffect(() => {
    if (props.value != null) {
      store.setState('search', props.value)
    }
  }, [props.value])

  return (
    <Primitive.input
      ref={forwardedRef}
      cmdk-input=""
      autoComplete="off"
      autoCorrect="off"
      spellCheck={false}
      aria-autocomplete="list"
      role="combobox"
      aria-expanded={true}
      aria-controls={context.listId}
      aria-labelledby={context.labelId}
      aria-activedescendant={selectedItemId}
      id={context.inputId}
      type="text"
      {...etc}
      value={isControlled ? props.value : search}
      onChange={(e) => {
        if (!isControlled) {
          store.setState('search', e.target.value)
        }

        onValueChange?.(e.target.value)
      }}
    />
  )
})

/**
 * Contains `Item`, `Group`, and `Separator`.
 * Use the `--cmdk-list-height` CSS variable to animate height based on the number of results.
 */
const List = React.forwardRef<HTMLDivElement, ListProps>((props, forwardedRef) => {
  const { children, label = 'Suggestions', ...etc } = props
  const ref = React.useRef<HTMLDivElement>(null)
  const height = React.useRef<HTMLDivElement>(null)
  const selectedItemId = useCmdk((state) => state.selectedItemId)
  const context = useCommand()

  React.useEffect(() => {
    if (height.current && ref.current) {
      const el = height.current
      const wrapper = ref.current
      let animationFrame
      const observer = new ResizeObserver(() => {
        animationFrame = requestAnimationFrame(() => {
          const height = el.offsetHeight
          wrapper.style.setProperty(`--cmdk-list-height`, height.toFixed(1) + 'px')
        })
      })
      observer.observe(el)
      return () => {
        cancelAnimationFrame(animationFrame)
        observer.unobserve(el)
      }
    }
  }, [])

  return (
    <Primitive.div
<<<<<<< HEAD
      ref={mergeRefs([ref, forwardedRef])}
=======
      ref={composeRefs(ref, forwardedRef)}
      {...etc}
>>>>>>> fb4ea04e
      cmdk-list=""
      role="listbox"
      tabIndex={-1}
      aria-activedescendant={selectedItemId}
      aria-label={label}
      id={context.listId}
      {...etc}
    >
      {SlottableWithNestedChildren(props, (child) => (
        <div ref={composeRefs(height, context.listInnerRef)} cmdk-list-sizer="">
          {child}
        </div>
      ))}
    </Primitive.div>
  )
})

/**
 * Renders the command menu in a Radix Dialog.
 */
const Dialog = React.forwardRef<HTMLDivElement, DialogProps>((props, forwardedRef) => {
  const { open, onOpenChange, overlayClassName, contentClassName, container, ...etc } = props
  return (
    <RadixDialog.Root open={open} onOpenChange={onOpenChange}>
      <RadixDialog.Portal container={container}>
        <RadixDialog.Overlay cmdk-overlay="" className={overlayClassName} />
        <RadixDialog.Content aria-label={props.label} cmdk-dialog="" className={contentClassName}>
          <Command ref={forwardedRef} {...etc} />
        </RadixDialog.Content>
      </RadixDialog.Portal>
    </RadixDialog.Root>
  )
})

/**
 * Automatically renders when there are no results for the search query.
 */
const Empty = React.forwardRef<HTMLDivElement, EmptyProps>((props, forwardedRef) => {
  const render = useCmdk((state) => state.filtered.count === 0)

  if (!render) return null
  return <Primitive.div ref={forwardedRef} cmdk-empty="" role="presentation" {...props} />
})

/**
 * You should conditionally render this with `progress` while loading asynchronous items.
 */
const Loading = React.forwardRef<HTMLDivElement, LoadingProps>((props, forwardedRef) => {
  const { progress, children, label = 'Loading...', ...etc } = props

  return (
    <Primitive.div
      ref={forwardedRef}
      cmdk-loading=""
      role="progressbar"
      aria-valuenow={progress}
      aria-valuemin={0}
      aria-valuemax={100}
      aria-label={label}
      {...etc}
    >
      {SlottableWithNestedChildren(props, (child) => (
        <div aria-hidden>{child}</div>
      ))}
    </Primitive.div>
  )
})

const pkg = Object.assign(Command, {
  List,
  Item,
  Input,
  Group,
  Separator,
  Dialog,
  Empty,
  Loading,
})

export { useCmdk as useCommandState }
export { pkg as Command }
export { defaultFilter }

export { Command as CommandRoot }
export { List as CommandList }
export { Item as CommandItem }
export { Input as CommandInput }
export { Group as CommandGroup }
export { Separator as CommandSeparator }
export { Dialog as CommandDialog }
export { Empty as CommandEmpty }
export { Loading as CommandLoading }

/**
 *
 *
 * Helpers
 *
 *
 */

function findNextSibling(el: Element, selector: string) {
  let sibling = el.nextElementSibling

  while (sibling) {
    if (sibling.matches(selector)) return sibling
    sibling = sibling.nextElementSibling
  }
}

function findPreviousSibling(el: Element, selector: string) {
  let sibling = el.previousElementSibling

  while (sibling) {
    if (sibling.matches(selector)) return sibling
    sibling = sibling.previousElementSibling
  }
}

function useAsRef<T>(data: T) {
  const ref = React.useRef<T>(data)

  useLayoutEffect(() => {
    ref.current = data
  })

  return ref
}

const useLayoutEffect = typeof window === 'undefined' ? React.useEffect : React.useLayoutEffect

function useLazyRef<T>(fn: () => T) {
  const ref = React.useRef<T>()

  if (ref.current === undefined) {
    ref.current = fn()
  }

  return ref as React.MutableRefObject<T>
}

/** Run a selector against the store state. */
function useCmdk<T = any>(selector: (state: State) => T): T {
  const store = useStore()
  const cb = () => selector(store.snapshot())
  return React.useSyncExternalStore(store.subscribe, cb, cb)
}

function useValue(
  id: string,
  ref: React.RefObject<HTMLElement>,
  deps: (string | React.ReactNode | React.RefObject<HTMLElement>)[],
  aliases: string[] = [],
) {
  const valueRef = React.useRef<string>()
  const context = useCommand()

  useLayoutEffect(() => {
    const value = (() => {
      for (const part of deps) {
        if (typeof part === 'string') {
          return part.trim()
        }

        if (typeof part === 'object' && 'current' in part) {
          if (part.current) {
            return part.current.textContent?.trim()
          }
          return valueRef.current
        }
      }
    })()

    const keywords = aliases.map((alias) => alias.trim())

    context.value(id, value, keywords)
    ref.current?.setAttribute(VALUE_ATTR, value)
    valueRef.current = value
  })

  return valueRef
}

/** Imperatively run a function on the next layout effect cycle. */
const useScheduleLayoutEffect = () => {
  const [s, ss] = React.useState<object>()
  const fns = useLazyRef(() => new Map<string | number, () => void>())

  useLayoutEffect(() => {
    fns.current.forEach((f) => f())
    fns.current = new Map()
  }, [s])

  return (id: string | number, cb: () => void) => {
    fns.current.set(id, cb)
    ss({})
  }
}

function renderChildren(children: React.ReactElement) {
  const childrenType = children.type as any
  // The children is a component
  if (typeof childrenType === 'function') return childrenType(children.props)
  // The children is a component with `forwardRef`
  else if ('render' in childrenType) return childrenType.render(children.props)
  // It's a string, boolean, etc.
  else return children
}

function SlottableWithNestedChildren(
  { asChild, children }: { asChild?: boolean; children?: React.ReactNode },
  render: (child: React.ReactNode) => JSX.Element,
) {
  if (asChild && React.isValidElement(children)) {
    return React.cloneElement(renderChildren(children), { ref: (children as any).ref }, render(children.props.children))
  }
  return render(children)
}

const srOnlyStyles = {
  position: 'absolute',
  width: '1px',
  height: '1px',
  padding: '0',
  margin: '-1px',
  overflow: 'hidden',
  clip: 'rect(0, 0, 0, 0)',
  whiteSpace: 'nowrap',
  borderWidth: '0',
} as const<|MERGE_RESOLUTION|>--- conflicted
+++ resolved
@@ -705,12 +705,7 @@
 
   return (
     <Primitive.div
-<<<<<<< HEAD
-      ref={mergeRefs([ref, forwardedRef])}
-=======
       ref={composeRefs(ref, forwardedRef)}
-      {...etc}
->>>>>>> fb4ea04e
       id={id}
       cmdk-item=""
       role="option"
@@ -752,12 +747,7 @@
 
   return (
     <Primitive.div
-<<<<<<< HEAD
-      ref={mergeRefs([ref, forwardedRef])}
-=======
       ref={composeRefs(ref, forwardedRef)}
-      {...etc}
->>>>>>> fb4ea04e
       cmdk-group=""
       role="presentation"
       hidden={render ? undefined : true}
@@ -787,11 +777,7 @@
   const render = useCmdk((state) => !state.search)
 
   if (!alwaysRender && !render) return null
-<<<<<<< HEAD
-  return <Primitive.div ref={mergeRefs([ref, forwardedRef])} cmdk-separator="" role="separator" {...etc} />
-=======
-  return <Primitive.div ref={composeRefs(ref, forwardedRef)} {...etc} cmdk-separator="" role="separator" />
->>>>>>> fb4ea04e
+  return <Primitive.div ref={composeRefs(ref, forwardedRef)} cmdk-separator="" role="separator" {...etc} />
 })
 
 /**
@@ -872,12 +858,7 @@
 
   return (
     <Primitive.div
-<<<<<<< HEAD
-      ref={mergeRefs([ref, forwardedRef])}
-=======
       ref={composeRefs(ref, forwardedRef)}
-      {...etc}
->>>>>>> fb4ea04e
       cmdk-list=""
       role="listbox"
       tabIndex={-1}
