import * as RadixDialog from '@radix-ui/react-dialog'
import * as React from 'react'
import { commandScore } from './command-score'
import { Slot } from '@radix-ui/react-slot'

type Children = { children?: React.ReactNode }
type DivProps = React.ComponentPropsWithoutRef<typeof Primitive.div>

<<<<<<< HEAD
type PrimitiveForwardRefComponent<E extends React.ElementType> = React.ForwardRefExoticComponent<
  PrimitivePropsWithRef<E>
>
type Primitives = { [E in typeof NODES[number]]: PrimitiveForwardRefComponent<E> }

type PrimitivePropsWithRef<E extends React.ElementType> = React.ComponentPropsWithRef<E> & {
  /**
   * Change the component to the HTML tag or custom component of the only child. This will merge the original component props with the props of the supplied element/component and change the underlying DOM node.
   */
  asChild?: boolean
}

=======
>>>>>>> 5c24283c
type LoadingProps = Children &
  DivProps & {
    /** Estimated progress of loading asynchronous options. */
    progress?: number
  }
<<<<<<< HEAD

=======
>>>>>>> 5c24283c
type EmptyProps = Children & DivProps & {}
type SeparatorProps = DivProps & {
  /** Whether this separator should always be rendered. Useful if you disable automatic filtering. */
  alwaysRender?: boolean
}
type DialogProps = RadixDialog.DialogProps &
  CommandProps & {
    /** Provide a className to the Dialog overlay. */
    overlayClassName?: string
    /** Provide a className to the Dialog content. */
    contentClassName?: string
    /** Provide a custom element the Dialog should portal into. */
    container?: HTMLElement
  }
type ListProps = Children & DivProps & {}
type ItemProps = Children &
  Omit<DivProps, 'disabled' | 'onSelect' | 'value'> & {
    /** Whether this item is currently disabled. */
    disabled?: boolean
    /** Event handler for when this item is selected, either via click or keyboard selection. */
    onSelect?: (value: string) => void
    /**
     * A unique value for this item.
     * If no value is provided, it will be inferred from `children` or the rendered `textContent`. If your `textContent` changes between renders, you _must_ provide a stable, unique `value`.
     */
    value?: string
    /** Whether this item is forcibly rendered regardless of filtering. */
    forceMount?: boolean
  }
type GroupProps = Children &
  Omit<DivProps, 'heading' | 'value'> & {
    /** Optional heading to render for this group. */
    heading?: React.ReactNode
    /** If no heading is provided, you must provide a value that is unique for this group. */
    value?: string
    /** Whether this group is forcibly rendered regardless of filtering. */
    forceMount?: boolean
  }
type InputProps = Omit<React.ComponentPropsWithoutRef<typeof Primitive.input>, 'value' | 'onChange' | 'type'> & {
  /**
   * Optional controlled state for the value of the search input.
   */
  value?: string
  /**
   * Event handler called when the search value changes.
   */
  onValueChange?: (search: string) => void
}
type CommandProps = Children &
  DivProps & {
    /**
     * Accessible label for this command menu. Not shown visibly.
     */
    label?: string
    /**
     * Optionally set to `false` to turn off the automatic filtering and sorting.
     * If `false`, you must conditionally render valid items based on the search query yourself.
     */
    shouldFilter?: boolean
    /**
     * Custom filter function for whether each command menu item should matches the given search query.
     * It should return a number between 0 and 1, with 1 being the best match and 0 being hidden entirely.
     * By default, uses the `command-score` library.
     */
    filter?: (value: string, search: string) => number
    /**
     * Optional default item value when it is initially rendered.
     */
    defaultValue?: string
    /**
     * Optional controlled state of the selected command menu item.
     */
    value?: string
    /**
     * Event handler called when the selected item of the menu changes.
     */
    onValueChange?: (value: string) => void
    /**
     * Optionally set to `true` to turn on looping around when using the arrow keys.
     */
    loop?: boolean
    /**
     * Set to `false` to disable ctrl+n/j/p/k shortcuts. Defaults to `true`.
     */
    vimBindings?: boolean
  }

type Context = {
  value: (id: string, value: string) => void
  item: (id: string, groupId: string) => () => void
  group: (id: string) => () => void
  filter: () => boolean
  label: string
  commandRef: React.RefObject<HTMLDivElement | null>
  // Ids
  listId: string
  labelId: string
  inputId: string
}
type State = {
  search: string
  value: string
  filtered: { count: number; items: Map<string, number>; groups: Set<string> }
}
type Store = {
  subscribe: (callback: () => void) => () => void
  snapshot: () => State
  setState: <K extends keyof State>(key: K, value: State[K], opts?: any) => void
  emit: () => void
}
type Group = {
  id: string
  forceMount?: boolean
}

const LIST_SELECTOR = `[cmdk-list-sizer=""]`
const GROUP_SELECTOR = `[cmdk-group=""]`
const GROUP_ITEMS_SELECTOR = `[cmdk-group-items=""]`
const GROUP_HEADING_SELECTOR = `[cmdk-group-heading=""]`
const ITEM_SELECTOR = `[cmdk-item=""]`
const VALID_ITEM_SELECTOR = `${ITEM_SELECTOR}:not([aria-disabled="true"])`
const SELECT_EVENT = `cmdk-item-select`
const VALUE_ATTR = `data-value`
const defaultFilter: CommandProps['filter'] = (value, search) => commandScore(value, search)
const NODES = ['div', 'input'] as const

// @ts-ignore
const CommandContext = React.createContext<Context>(undefined)
const useCommand = () => React.useContext(CommandContext)
// @ts-ignore
const StoreContext = React.createContext<Store>(undefined)
const useStore = () => React.useContext(StoreContext)
// @ts-ignore
const GroupContext = React.createContext<Group>(undefined)

const Command = React.forwardRef<HTMLDivElement, CommandProps>((props, forwardedRef) => {
  const ref = React.useRef<HTMLDivElement>(null)
  const state = useLazyRef<State>(() => ({
    /** Value of the search query. */
    search: '',
    /** Currently selected item value. */
    value: props.value ?? props.defaultValue?.toLowerCase() ?? '',
    filtered: {
      /** The count of all visible items. */
      count: 0,
      /** Map from visible item id to its search score. */
      items: new Map(),
      /** Set of groups with at least one visible item. */
      groups: new Set(),
    },
  }))
  const allItems = useLazyRef<Set<string>>(() => new Set()) // [...itemIds]
  const allGroups = useLazyRef<Map<string, Set<string>>>(() => new Map()) // groupId → [...itemIds]
  const ids = useLazyRef<Map<string, string>>(() => new Map()) // id → value
  const listeners = useLazyRef<Set<() => void>>(() => new Set()) // [...rerenders]
  const propsRef = useAsRef(props)
  const { label, children, value, onValueChange, filter, shouldFilter, vimBindings = true, ...etc } = props

  const listId = React.useId()
  const labelId = React.useId()
  const inputId = React.useId()

  const schedule = useScheduleLayoutEffect()

  /** Controlled mode `value` handling. */
  useLayoutEffect(() => {
    if (value !== undefined) {
      const v = value.trim().toLowerCase()
      state.current.value = v
      schedule(6, scrollSelectedIntoView)
      store.emit()
    }
  }, [value])

  const store: Store = React.useMemo(() => {
    return {
      subscribe: (cb) => {
        listeners.current.add(cb)
        return () => listeners.current.delete(cb)
      },
      snapshot: () => {
        return state.current
      },
      setState: (key, value, opts) => {
        if (Object.is(state.current[key], value)) return
        state.current[key] = value

        if (key === 'search') {
          // Filter synchronously before emitting back to children
          filterItems()
          sort()
          schedule(1, selectFirstItem)
        } else if (key === 'value') {
          if (propsRef.current?.value !== undefined) {
            // If controlled, just call the callback instead of updating state internally
            const newValue = (value ?? '') as string
            propsRef.current.onValueChange?.(newValue)
            return
            // opts is a boolean referring to whether it should NOT be scrolled into view
          } else if (!opts) {
            // Scroll the selected item into view
            schedule(5, scrollSelectedIntoView)
          }
        }

        // Notify subscribers that state has changed
        store.emit()
      },
      emit: () => {
        listeners.current.forEach((l) => l())
      },
    }
  }, [])

  const context: Context = React.useMemo(
    () => ({
      // Keep id → value mapping up-to-date
      value: (id, value) => {
        if (value !== ids.current.get(id)) {
          ids.current.set(id, value)
          state.current.filtered.items.set(id, score(value))
          schedule(2, () => {
            sort()
            store.emit()
          })
        }
      },
      // Track item lifecycle (mount, unmount)
      item: (id, groupId) => {
        allItems.current.add(id)

        // Track this item within the group
        if (groupId) {
          if (!allGroups.current.has(groupId)) {
            allGroups.current.set(groupId, new Set([id]))
          } else {
            allGroups.current.get(groupId).add(id)
          }
        }

        // Batch this, multiple items can mount in one pass
        // and we should not be filtering/sorting/emitting each time
        schedule(3, () => {
          filterItems()
          sort()

          // Could be initial mount, select the first item if none already selected
          if (!state.current.value) {
            selectFirstItem()
          }

          store.emit()
        })

        return () => {
          ids.current.delete(id)
          allItems.current.delete(id)
          state.current.filtered.items.delete(id)
          const selectedItem = getSelectedItem()

          // Batch this, multiple items could be removed in one pass
          schedule(4, () => {
            filterItems()

            // The item removed have been the selected one,
            // so selection should be moved to the first
            if (selectedItem?.getAttribute('id') === id) selectFirstItem()

            store.emit()
          })
        }
      },
      // Track group lifecycle (mount, unmount)
      group: (id) => {
        if (!allGroups.current.has(id)) {
          allGroups.current.set(id, new Set())
        }

        return () => {
          ids.current.delete(id)
          allGroups.current.delete(id)
        }
      },
      filter: () => {
        return propsRef.current.shouldFilter
      },
      label: label || props['aria-label'],
      commandRef: ref,
      listId,
      inputId,
      labelId,
    }),
    [],
  )

  function score(value: string) {
    const filter = propsRef.current?.filter ?? defaultFilter
    return value ? filter(value, state.current.search) : 0
  }

  /** Sorts items by score, and groups by highest item score. */
  function sort() {
    if (
      !ref.current ||
      !state.current.search ||
      // Explicitly false, because true | undefined is the default
      propsRef.current.shouldFilter === false
    ) {
      return
    }

    const scores = state.current.filtered.items

    // Sort the groups
    const groups: [string, number][] = []
    state.current.filtered.groups.forEach((value) => {
      const items = allGroups.current.get(value)

      // Get the maximum score of the group's items
      let max = 0
      items.forEach((item) => {
        const score = scores.get(item)
        max = Math.max(score, max)
      })

      groups.push([value, max])
    })

    // Sort items within groups to bottom
    // Sort items outside of groups
    // Sort groups to bottom (pushes all non-grouped items to the top)
    const list = ref.current.querySelector(LIST_SELECTOR)

    // Sort the items
    getValidItems()
      .sort((a, b) => {
        const valueA = a.getAttribute(VALUE_ATTR)
        const valueB = b.getAttribute(VALUE_ATTR)
        return (scores.get(valueB) ?? 0) - (scores.get(valueA) ?? 0)
      })
      .forEach((item) => {
        const group = item.closest(GROUP_ITEMS_SELECTOR)

        if (group) {
          group.appendChild(item.parentElement === group ? item : item.closest(`${GROUP_ITEMS_SELECTOR} > *`))
        } else {
          list.appendChild(item.parentElement === list ? item : item.closest(`${GROUP_ITEMS_SELECTOR} > *`))
        }
      })

    groups
      .sort((a, b) => b[1] - a[1])
      .forEach((group) => {
        const element = ref.current.querySelector(`${GROUP_SELECTOR}[${VALUE_ATTR}="${group[0]}"]`)
        element?.parentElement.appendChild(element)
      })
  }

  function selectFirstItem() {
    const item = getValidItems().find((item) => !item.ariaDisabled)
    const value = item?.getAttribute(VALUE_ATTR)
    store.setState('value', value || undefined)
  }

  /** Filters the current items. */
  function filterItems() {
    if (
      !state.current.search ||
      // Explicitly false, because true | undefined is the default
      propsRef.current.shouldFilter === false
    ) {
      state.current.filtered.count = allItems.current.size
      // Do nothing, each item will know to show itself because search is empty
      return
    }

    // Reset the groups
    state.current.filtered.groups = new Set()
    let itemCount = 0

    // Check which items should be included
    for (const id of allItems.current) {
      const value = ids.current.get(id)
      const rank = score(value)
      state.current.filtered.items.set(id, rank)
      if (rank > 0) itemCount++
    }

    // Check which groups have at least 1 item shown
    for (const [groupId, group] of allGroups.current) {
      for (const itemId of group) {
        if (state.current.filtered.items.get(itemId) > 0) {
          state.current.filtered.groups.add(groupId)
          break
        }
      }
    }

    state.current.filtered.count = itemCount
  }

  function scrollSelectedIntoView() {
    const item = getSelectedItem()

    if (item) {
      if (item.parentElement?.firstChild === item) {
        // First item in Group, ensure heading is in view
        item.closest(GROUP_SELECTOR)?.querySelector(GROUP_HEADING_SELECTOR)?.scrollIntoView({ block: 'nearest' })
      }

      // Ensure the item is always in view
      item.scrollIntoView({ block: 'nearest' })
    }
  }

  /** Getters */

  function getSelectedItem() {
    return ref.current?.querySelector(`${ITEM_SELECTOR}[aria-selected="true"]`)
  }

  function getValidItems() {
    return Array.from(ref.current.querySelectorAll(VALID_ITEM_SELECTOR))
  }

  /** Setters */

  function updateSelectedToIndex(index: number) {
    const items = getValidItems()
    const item = items[index]
    if (item) store.setState('value', item.getAttribute(VALUE_ATTR))
  }

  function updateSelectedByChange(change: 1 | -1) {
    const selected = getSelectedItem()
    const items = getValidItems()
    const index = items.findIndex((item) => item === selected)

    // Get item at this index
    let newSelected = items[index + change]

    if (propsRef.current?.loop) {
      newSelected =
        index + change < 0
          ? items[items.length - 1]
          : index + change === items.length
          ? items[0]
          : items[index + change]
    }

    if (newSelected) store.setState('value', newSelected.getAttribute(VALUE_ATTR))
  }

  function updateSelectedToGroup(change: 1 | -1) {
    const selected = getSelectedItem()
    let group = selected?.closest(GROUP_SELECTOR)
    let item: HTMLElement

    while (group && !item) {
      group = change > 0 ? findNextSibling(group, GROUP_SELECTOR) : findPreviousSibling(group, GROUP_SELECTOR)
      item = group?.querySelector(VALID_ITEM_SELECTOR)
    }

    if (item) {
      store.setState('value', item.getAttribute(VALUE_ATTR))
    } else {
      updateSelectedByChange(change)
    }
  }

  const last = () => updateSelectedToIndex(getValidItems().length - 1)

  const next = (e: React.KeyboardEvent) => {
    e.preventDefault()

    if (e.metaKey) {
      // Last item
      last()
    } else if (e.altKey) {
      // Next group
      updateSelectedToGroup(1)
    } else {
      // Next item
      updateSelectedByChange(1)
    }
  }

  const prev = (e: React.KeyboardEvent) => {
    e.preventDefault()

    if (e.metaKey) {
      // First item
      updateSelectedToIndex(0)
    } else if (e.altKey) {
      // Previous group
      updateSelectedToGroup(-1)
    } else {
      // Previous item
      updateSelectedByChange(-1)
    }
  }

  return (
    <Primitive.div
      ref={mergeRefs([ref, forwardedRef])}
      {...etc}
      cmdk-root=""
      onKeyDown={(e) => {
        etc.onKeyDown?.(e)

        if (!e.defaultPrevented) {
          switch (e.key) {
            case 'n':
            case 'j': {
              // vim keybind down
              if (vimBindings && e.ctrlKey) {
                next(e)
              }
              break
            }
            case 'ArrowDown': {
              next(e)
              break
            }
            case 'p':
            case 'k': {
              // vim keybind up
              if (vimBindings && e.ctrlKey) {
                prev(e)
              }
              break
            }
            case 'ArrowUp': {
              prev(e)
              break
            }
            case 'Home': {
              // First item
              e.preventDefault()
              updateSelectedToIndex(0)
              break
            }
            case 'End': {
              // Last item
              e.preventDefault()
              last()
              break
            }
            case 'Enter': {
              // Check if IME composition is finished before triggering onSelect
              // This prevents unwanted triggering while user is still inputting text with IME
              if (!e.nativeEvent.isComposing) {
                // Trigger item onSelect
                e.preventDefault()
                const item = getSelectedItem()
                if (item) {
                  const event = new Event(SELECT_EVENT)
                  item.dispatchEvent(event)
                }
              }
            }
          }
        }
      }}
    >
      <label
        cmdk-label=""
        htmlFor={context.inputId}
        id={context.labelId}
        // Screen reader only
        style={srOnlyStyles}
      >
        {label}
      </label>
      {SlottableWithNestedChildren(props, (child) => (
        <StoreContext.Provider value={store}>
          <CommandContext.Provider value={context}>{child}</CommandContext.Provider>
        </StoreContext.Provider>
      ))}
    </Primitive.div>
  )
})

/**
 * Command menu item. Becomes active on pointer enter or through keyboard navigation.
 * Preferably pass a `value`, otherwise the value will be inferred from `children` or
 * the rendered item's `textContent`.
 */
const Item = React.forwardRef<HTMLDivElement, ItemProps>((props, forwardedRef) => {
  const id = React.useId()
  const ref = React.useRef<HTMLDivElement>(null)
  const groupContext = React.useContext(GroupContext)
  const context = useCommand()
  const propsRef = useAsRef(props)
  const forceMount = propsRef.current?.forceMount ?? groupContext?.forceMount

  useLayoutEffect(() => {
    return context.item(id, groupContext?.id)
  }, [])

  const value = useValue(id, ref, [props.value, props.children, ref])

  const store = useStore()
  const selected = useCmdk((state) => state.value && state.value === value.current)
  const render = useCmdk((state) =>
    forceMount ? true : context.filter() === false ? true : !state.search ? true : state.filtered.items.get(id) > 0,
  )

  React.useEffect(() => {
    const element = ref.current
    if (!element || props.disabled) return
    element.addEventListener(SELECT_EVENT, onSelect)
    return () => element.removeEventListener(SELECT_EVENT, onSelect)
  }, [render, props.onSelect, props.disabled])

  function onSelect() {
    select()
    propsRef.current.onSelect?.(value.current)
  }

  function select() {
    store.setState('value', value.current, true)
  }

  if (!render) return null

  const { disabled, value: _, onSelect: __, ...etc } = props

  return (
    <Primitive.div
      ref={mergeRefs([ref, forwardedRef])}
      {...etc}
      id={id}
      cmdk-item=""
      role="option"
      aria-disabled={disabled || undefined}
      aria-selected={selected || undefined}
      data-disabled={disabled || undefined}
      data-selected={selected || undefined}
      onPointerMove={disabled ? undefined : select}
      onClick={disabled ? undefined : onSelect}
    >
      {props.children}
    </Primitive.div>
  )
})

/**
 * Group command menu items together with a heading.
 * Grouped items are always shown together.
 */
const Group = React.forwardRef<HTMLDivElement, GroupProps>((props, forwardedRef) => {
  const { heading, children, forceMount, ...etc } = props
  const id = React.useId()
  const ref = React.useRef<HTMLDivElement>(null)
  const headingRef = React.useRef<HTMLDivElement>(null)
  const headingId = React.useId()
  const context = useCommand()
  const render = useCmdk((state) =>
    forceMount ? true : context.filter() === false ? true : !state.search ? true : state.filtered.groups.has(id),
  )

  useLayoutEffect(() => {
    return context.group(id)
  }, [])

  useValue(id, ref, [props.value, props.heading, headingRef])

  const contextValue = React.useMemo(() => ({ id, forceMount }), [forceMount])

  return (
    <Primitive.div
      ref={mergeRefs([ref, forwardedRef])}
      {...etc}
      cmdk-group=""
      role="presentation"
      hidden={render ? undefined : true}
    >
      {heading && (
        <div ref={headingRef} cmdk-group-heading="" aria-hidden id={headingId}>
          {heading}
        </div>
      )}
      {SlottableWithNestedChildren(props, (child) => (
        <div cmdk-group-items="" role="group" aria-labelledby={heading ? headingId : undefined}>
          <GroupContext.Provider value={contextValue}>{child}</GroupContext.Provider>
        </div>
      ))}
    </Primitive.div>
  )
})

/**
 * A visual and semantic separator between items or groups.
 * Visible when the search query is empty or `alwaysRender` is true, hidden otherwise.
 */
const Separator = React.forwardRef<HTMLDivElement, SeparatorProps>((props, forwardedRef) => {
  const { alwaysRender, ...etc } = props
  const ref = React.useRef<HTMLDivElement>(null)
  const render = useCmdk((state) => !state.search)

  if (!alwaysRender && !render) return null
  return <Primitive.div ref={mergeRefs([ref, forwardedRef])} {...etc} cmdk-separator="" role="separator" />
})

/**
 * Command menu input.
 * All props are forwarded to the underyling `input` element.
 */
const Input = React.forwardRef<HTMLInputElement, InputProps>((props, forwardedRef) => {
  const { onValueChange, ...etc } = props
  const isControlled = props.value != null
  const store = useStore()
  const search = useCmdk((state) => state.search)
  const value = useCmdk((state) => state.value)
  const context = useCommand()

  const selectedItemId = React.useMemo(() => {
    const item = context.commandRef.current?.querySelector(`${ITEM_SELECTOR}[${VALUE_ATTR}="${value}"]`)
    return item?.getAttribute('id')
  }, [value, context.commandRef])

  React.useEffect(() => {
    if (props.value != null) {
      store.setState('search', props.value)
    }
  }, [props.value])

  return (
    <Primitive.input
      ref={forwardedRef}
      {...etc}
      cmdk-input=""
      autoComplete="off"
      autoCorrect="off"
      spellCheck={false}
      aria-autocomplete="list"
      role="combobox"
      aria-expanded={true}
      aria-controls={context.listId}
      aria-labelledby={context.labelId}
      aria-activedescendant={selectedItemId}
      id={context.inputId}
      type="text"
      value={isControlled ? props.value : search}
      onChange={(e) => {
        if (!isControlled) {
          store.setState('search', e.target.value)
        }

        onValueChange?.(e.target.value)
      }}
    />
  )
})

/**
 * Contains `Item`, `Group`, and `Separator`.
 * Use the `--cmdk-list-height` CSS variable to animate height based on the number of results.
 */
const List = React.forwardRef<HTMLDivElement, ListProps>((props, forwardedRef) => {
  const { children, ...etc } = props
  const ref = React.useRef<HTMLDivElement>(null)
  const height = React.useRef<HTMLDivElement>(null)
  const context = useCommand()

  React.useEffect(() => {
    if (height.current && ref.current) {
      const el = height.current
      const wrapper = ref.current
      let animationFrame
      const observer = new ResizeObserver(() => {
        animationFrame = requestAnimationFrame(() => {
          const height = el.offsetHeight
          wrapper.style.setProperty(`--cmdk-list-height`, height.toFixed(1) + 'px')
        })
      })
      observer.observe(el)
      return () => {
        cancelAnimationFrame(animationFrame)
        observer.unobserve(el)
      }
    }
  }, [])

  return (
    <Primitive.div
      ref={mergeRefs([ref, forwardedRef])}
      {...etc}
      cmdk-list=""
      role="listbox"
      aria-label="Suggestions"
      id={context.listId}
      aria-labelledby={context.inputId}
    >
      {SlottableWithNestedChildren(props, (child) => (
        <div ref={height} cmdk-list-sizer="">
          {child}
        </div>
      ))}
    </Primitive.div>
  )
})

/**
 * Renders the command menu in a Radix Dialog.
 */
const Dialog = React.forwardRef<HTMLDivElement, DialogProps>((props, forwardedRef) => {
  const { open, onOpenChange, overlayClassName, contentClassName, container, ...etc } = props
  return (
    <RadixDialog.Root open={open} onOpenChange={onOpenChange}>
      <RadixDialog.Portal container={container}>
        <RadixDialog.Overlay cmdk-overlay="" className={overlayClassName} />
        <RadixDialog.Content aria-label={props.label} cmdk-dialog="" className={contentClassName}>
          <Command ref={forwardedRef} {...etc} />
        </RadixDialog.Content>
      </RadixDialog.Portal>
    </RadixDialog.Root>
  )
})

/**
 * Automatically renders when there are no results for the search query.
 */
const Empty = React.forwardRef<HTMLDivElement, EmptyProps>((props, forwardedRef) => {
  const isFirstRender = React.useRef(true)
  const render = useCmdk((state) => state.filtered.count === 0)

  React.useEffect(() => {
    isFirstRender.current = false
  }, [])

  if (isFirstRender.current || !render) return null
  return <Primitive.div ref={forwardedRef} {...props} cmdk-empty="" role="presentation" />
})

/**
 * You should conditionally render this with `progress` while loading asynchronous items.
 */
const Loading = React.forwardRef<HTMLDivElement, LoadingProps>((props, forwardedRef) => {
  const { progress, children, ...etc } = props

  return (
    <Primitive.div
      ref={forwardedRef}
      {...etc}
      cmdk-loading=""
      role="progressbar"
      aria-valuenow={progress}
      aria-valuemin={0}
      aria-valuemax={100}
      aria-label="Loading..."
    >
      {SlottableWithNestedChildren(props, (child) => (
        <div aria-hidden>{child}</div>
      ))}
    </Primitive.div>
  )
})

const pkg = Object.assign(Command, {
  List,
  Item,
  Input,
  Group,
  Separator,
  Dialog,
  Empty,
  Loading,
})

export { useCmdk as useCommandState }
export { pkg as Command }

export { Command as CommandRoot }
export { List as CommandList }
export { Item as CommandItem }
export { Input as CommandInput }
export { Group as CommandGroup }
export { Separator as CommandSeparator }
export { Dialog as CommandDialog }
export { Empty as CommandEmpty }
export { Loading as CommandLoading }

/**
 *
 *
 * Helpers
 *
 *
 */

function findNextSibling(el: Element, selector: string) {
  let sibling = el.nextElementSibling

  while (sibling) {
    if (sibling.matches(selector)) return sibling
    sibling = sibling.nextElementSibling
  }
}

function findPreviousSibling(el: Element, selector: string) {
  let sibling = el.previousElementSibling

  while (sibling) {
    if (sibling.matches(selector)) return sibling
    sibling = sibling.previousElementSibling
  }
}

function useAsRef<T>(data: T) {
  const ref = React.useRef<T>(data)

  useLayoutEffect(() => {
    ref.current = data
  })

  return ref
}

const useLayoutEffect = typeof window === 'undefined' ? React.useEffect : React.useLayoutEffect

function useLazyRef<T>(fn: () => T) {
  const ref = React.useRef<T>()

  if (ref.current === undefined) {
    ref.current = fn()
  }

  return ref as React.MutableRefObject<T>
}

// ESM is still a nightmare with Next.js so I'm just gonna copy the package code in
// https://github.com/gregberge/react-merge-refs
// Copyright (c) 2020 Greg Bergé
function mergeRefs<T = any>(refs: Array<React.MutableRefObject<T> | React.LegacyRef<T>>): React.RefCallback<T> {
  return (value) => {
    refs.forEach((ref) => {
      if (typeof ref === 'function') {
        ref(value)
      } else if (ref != null) {
        ;(ref as React.MutableRefObject<T | null>).current = value
      }
    })
  }
}

/** Run a selector against the store state. */
function useCmdk<T = any>(selector: (state: State) => T) {
  const store = useStore()
  const cb = () => selector(store.snapshot())
  return React.useSyncExternalStore(store.subscribe, cb, cb)
}

function useValue(
  id: string,
  ref: React.RefObject<HTMLElement>,
  deps: (string | React.ReactNode | React.RefObject<HTMLElement>)[],
) {
  const valueRef = React.useRef<string>()
  const context = useCommand()

  useLayoutEffect(() => {
    const value = (() => {
      for (const part of deps) {
        if (typeof part === 'string') {
          return part.trim().toLowerCase()
        }

        if (typeof part === 'object' && 'current' in part && part.current) {
          return part.current.textContent?.trim().toLowerCase()
        }
      }
    })()

    context.value(id, value)
    ref.current?.setAttribute(VALUE_ATTR, value)
    valueRef.current = value
  })

  return valueRef
}

/** Imperatively run a function on the next layout effect cycle. */
const useScheduleLayoutEffect = () => {
  const [s, ss] = React.useState<object>()
  const fns = useLazyRef(() => new Map<string | number, () => void>())

  useLayoutEffect(() => {
    fns.current.forEach((f) => f())
    fns.current = new Map()
  }, [s])

  return (id: string | number, cb: () => void) => {
    fns.current.set(id, cb)
    ss({})
  }
}

function renderChildren(children: React.ReactElement) {
  const childrenType = children.type as any
  // The children is a component
  if (typeof childrenType === 'function') return childrenType(children.props)
  // The children is a component with `forwardRef`
  else if ('render' in childrenType) return childrenType.render(children.props)
  // It's a string, boolean, etc.
  else return children
}

function SlottableWithNestedChildren(
  { asChild, children }: { asChild?: boolean; children?: React.ReactNode },
  render: (child: React.ReactNode) => JSX.Element,
) {
  if (asChild && React.isValidElement(children)) {
    return React.cloneElement(renderChildren(children), { ref: (children as any).ref }, render(children.props.children))
  }
  return render(children)
}

const Primitive = NODES.reduce((primitive, node) => {
  const Node = React.forwardRef((props: PrimitivePropsWithRef<typeof node>, forwardedRef: any) => {
    const { asChild, ...primitiveProps } = props
    const Comp: any = asChild ? Slot : node

    return <Comp {...primitiveProps} ref={forwardedRef} />
  })

  Node.displayName = `Primitive.${node}`

  return { ...primitive, [node]: Node }
}, {} as Primitives)

const srOnlyStyles = {
  position: 'absolute',
  width: '1px',
  height: '1px',
  padding: '0',
  margin: '-1px',
  overflow: 'hidden',
  clip: 'rect(0, 0, 0, 0)',
  whiteSpace: 'nowrap',
  borderWidth: '0',
} as const<|MERGE_RESOLUTION|>--- conflicted
+++ resolved
@@ -6,7 +6,6 @@
 type Children = { children?: React.ReactNode }
 type DivProps = React.ComponentPropsWithoutRef<typeof Primitive.div>
 
-<<<<<<< HEAD
 type PrimitiveForwardRefComponent<E extends React.ElementType> = React.ForwardRefExoticComponent<
   PrimitivePropsWithRef<E>
 >
@@ -19,17 +18,13 @@
   asChild?: boolean
 }
 
-=======
->>>>>>> 5c24283c
+
 type LoadingProps = Children &
   DivProps & {
     /** Estimated progress of loading asynchronous options. */
     progress?: number
   }
-<<<<<<< HEAD
-
-=======
->>>>>>> 5c24283c
+
 type EmptyProps = Children & DivProps & {}
 type SeparatorProps = DivProps & {
   /** Whether this separator should always be rendered. Useful if you disable automatic filtering. */
