--- conflicted
+++ resolved
@@ -708,12 +708,8 @@
       aria-selected={Boolean(selected)}
       data-disabled={Boolean(disabled)}
       data-selected={Boolean(selected)}
-<<<<<<< HEAD
       {...etc}
-      onPointerMove={disabled || context.disablePointerSelection ? undefined : select}
-=======
       onPointerMove={disabled || context.getDisablePointerSelection() ? undefined : select}
->>>>>>> c1f200a1
       onClick={disabled ? undefined : onSelect}
     >
       {props.children}
