--- conflicted
+++ resolved
@@ -92,15 +92,12 @@
      */
     loop?: boolean
     /**
-<<<<<<< HEAD
      * Optionally set to `true` to disable selection via pointer events.
      */
     disablePointerSelection?: boolean
-=======
      * Set to `false` to disable ctrl+n/j/p/k shortcuts. Defaults to `true`.
      */
     vimBindings?: boolean
->>>>>>> c63d6ecc
   }
 
 type Context = {
@@ -172,7 +169,6 @@
   const ids = useLazyRef<Map<string, string>>(() => new Map()) // id → value
   const listeners = useLazyRef<Set<() => void>>(() => new Set()) // [...rerenders]
   const propsRef = useAsRef(props)
-<<<<<<< HEAD
   const {
     label,
     children,
@@ -182,11 +178,9 @@
     shouldFilter,
     loop,
     disablePointerSelection = false,
+    vimBindings = true,
     ...etc
   } = props
-=======
-  const { label, children, value, onValueChange, filter, shouldFilter, vimBindings = true, ...etc } = props
->>>>>>> c63d6ecc
 
   const listId = React.useId()
   const labelId = React.useId()
