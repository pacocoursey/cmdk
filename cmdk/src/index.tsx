import * as RadixDialog from '@radix-ui/react-dialog'
import * as React from 'react'
import { commandScore } from './command-score'
import { Primitive } from '@radix-ui/react-primitive'

type Children = { children?: React.ReactNode }
type DivProps = React.ComponentPropsWithoutRef<typeof Primitive.div>

type LoadingProps = Children &
  DivProps & {
    /** Estimated progress of loading asynchronous options. */
    progress?: number
    /**
     * Accessible label for this loading progressbar. Not shown visibly.
     */
    label?: string
  }

type EmptyProps = Children & DivProps & {}
type SeparatorProps = DivProps & {
  /** Whether this separator should always be rendered. Useful if you disable automatic filtering. */
  alwaysRender?: boolean
}
type DialogProps = RadixDialog.DialogProps &
  CommandProps & {
    /** Provide a className to the Dialog overlay. */
    overlayClassName?: string
    /** Provide a className to the Dialog content. */
    contentClassName?: string
    /** Provide a custom element the Dialog should portal into. */
    container?: HTMLElement
  }

type GridProps = ListProps &
  Children &
  DivProps & {
    /** Amount of columns for the grid */
    columns: number
  }
type ListProps = Children &
  DivProps & {
    /**
     * Accessible label for this List of suggestions. Not shown visibly.
     */
    label?: string
  }
type ItemProps = Children &
  Omit<DivProps, 'disabled' | 'onSelect' | 'value'> & {
    /** Whether this item is currently disabled. */
    disabled?: boolean
    /** Event handler for when this item is selected, either via click or keyboard selection. */
    onSelect?: (value: string) => void
    /**
     * A unique value for this item.
     * If no value is provided, it will be inferred from `children` or the rendered `textContent`. If your `textContent` changes between renders, you _must_ provide a stable, unique `value`.
     */
    value?: string
    /** Optional keywords to match against when filtering. */
    keywords?: string[]
    /** Whether this item is forcibly rendered regardless of filtering. */
    forceMount?: boolean
  }
type GroupProps = Children &
  Omit<DivProps, 'heading' | 'value'> & {
    /** Optional heading to render for this group. */
    heading?: React.ReactNode
    /** If no heading is provided, you must provide a value that is unique for this group. */
    value?: string
    /** Whether this group is forcibly rendered regardless of filtering. */
    forceMount?: boolean
  }
type InputProps = Omit<React.ComponentPropsWithoutRef<typeof Primitive.input>, 'value' | 'onChange' | 'type'> & {
  /**
   * Optional controlled state for the value of the search input.
   */
  value?: string
  /**
   * Event handler called when the search value changes.
   */
  onValueChange?: (search: string) => void
}
type CommandProps = Children &
  DivProps & {
    /**
     * Accessible label for this command menu. Not shown visibly.
     */
    label?: string
    /**
     * Optionally set to `false` to turn off the automatic filtering and sorting.
     * If `false`, you must conditionally render valid items based on the search query yourself.
     */
    shouldFilter?: boolean
    /**
     * Custom filter function for whether each command menu item should matches the given search query.
     * It should return a number between 0 and 1, with 1 being the best match and 0 being hidden entirely.
     * By default, uses the `command-score` library.
     */
    filter?: (value: string, search: string, keywords?: string[]) => number
    /**
     * Optional default item value when it is initially rendered.
     */
    defaultValue?: string
    /**
     * Optional controlled state of the selected command menu item.
     */
    value?: string
    /**
     * Event handler called when the selected item of the menu changes.
     */
    onValueChange?: (value: string) => void
    /**
     * Optionally set to `true` to turn on looping around when using the arrow keys.
     */
    loop?: boolean
    /**
     * Optionally set to `true` to disable selection via pointer events.
     */
    disablePointerSelection?: boolean
    /**
     * Set to `false` to disable ctrl+n/j/p/k shortcuts. Defaults to `true`.
     */
    vimBindings?: boolean
  }

type Context = {
  value: (id: string, value: string, keywords?: string[]) => void
  item: (id: string, groupId: string) => () => void
  group: (id: string) => () => void
  filter: () => boolean
  label: string
  disablePointerSelection: boolean
  // Ids
  listId: string
  labelId: string
  inputId: string
  // Refs
  listInnerRef: React.RefObject<HTMLDivElement | null>
}
type State = {
  search: string
  value: string
  filtered: { count: number; items: Map<string, number>; groups: Set<string> }
}
type Store = {
  subscribe: (callback: () => void) => () => void
  snapshot: () => State
  setState: <K extends keyof State>(key: K, value: State[K], opts?: any) => void
  emit: () => void
}
type Group = {
  id: string
  forceMount?: boolean
}

const GROUP_SELECTOR = `[cmdk-group=""]`
const GROUP_ITEMS_SELECTOR = `[cmdk-group-items=""]`
const GROUP_HEADING_SELECTOR = `[cmdk-group-heading=""]`
const ITEM_SELECTOR = `[cmdk-item=""]`
const VALID_ITEM_SELECTOR = `${ITEM_SELECTOR}:not([aria-disabled="true"])`
const SELECT_EVENT = `cmdk-item-select`
const VALUE_ATTR = `data-value`
const defaultFilter: CommandProps['filter'] = (value, search, keywords) => commandScore(value, search, keywords)

// @ts-ignore
const CommandContext = React.createContext<Context>(undefined)
const useCommand = () => React.useContext(CommandContext)
// @ts-ignore
const StoreContext = React.createContext<Store>(undefined)
const useStore = () => React.useContext(StoreContext)
// @ts-ignore
const GroupContext = React.createContext<Group>(undefined)

const Command = React.forwardRef<HTMLDivElement, CommandProps>((props, forwardedRef) => {
  const state = useLazyRef<State>(() => ({
    /** Value of the search query. */
    search: '',
    /** Currently selected item value. */
    value: props.value ?? props.defaultValue ?? '',
    filtered: {
      /** The count of all visible items. */
      count: 0,
      /** Map from visible item id to its search score. */
      items: new Map(),
      /** Set of groups with at least one visible item. */
      groups: new Set(),
    },
  }))
  const allItems = useLazyRef<Set<string>>(() => new Set()) // [...itemIds]
  const allGroups = useLazyRef<Map<string, Set<string>>>(() => new Map()) // groupId → [...itemIds]
  const ids = useLazyRef<Map<string, { value: string; keywords?: string[] }>>(() => new Map()) // id → { value, keywords }
  const listeners = useLazyRef<Set<() => void>>(() => new Set()) // [...rerenders]
  const propsRef = useAsRef(props)
  const {
    label,
    children,
    value,
    onValueChange,
    filter,
    shouldFilter,
    loop,
    disablePointerSelection = false,
    vimBindings = true,
    ...etc
  } = props

  const listId = React.useId()
  const labelId = React.useId()
  const inputId = React.useId()

  const listInnerRef = React.useRef<HTMLDivElement>(null)

  const schedule = useScheduleLayoutEffect()

  /** Controlled mode `value` handling. */
  useLayoutEffect(() => {
    if (value !== undefined) {
      const v = value.trim()
      state.current.value = v
      store.emit()
    }
  }, [value])

  useLayoutEffect(() => {
    schedule(6, scrollSelectedIntoView)
  }, [])

  const store: Store = React.useMemo(() => {
    return {
      subscribe: (cb) => {
        listeners.current.add(cb)
        return () => listeners.current.delete(cb)
      },
      snapshot: () => {
        return state.current
      },
      setState: (key, value, opts) => {
        if (Object.is(state.current[key], value)) return
        state.current[key] = value

        if (key === 'search') {
          // Filter synchronously before emitting back to children
          filterItems()
          sort()
          schedule(1, selectFirstItem)
        } else if (key === 'value') {
          // opts is a boolean referring to whether it should NOT be scrolled into view
          if (!opts) {
            // Scroll the selected item into view
            schedule(5, scrollSelectedIntoView)
          }
          if (propsRef.current?.value !== undefined) {
            // If controlled, just call the callback instead of updating state internally
            const newValue = (value ?? '') as string
            propsRef.current.onValueChange?.(newValue)
            return
          }
        }

        // Notify subscribers that state has changed
        store.emit()
      },
      emit: () => {
        listeners.current.forEach((l) => l())
      },
    }
  }, [])

  const context: Context = React.useMemo(
    () => ({
      // Keep id → {value, keywords} mapping up-to-date
      value: (id, value, keywords) => {
        if (value !== ids.current.get(id)?.value) {
          ids.current.set(id, { value, keywords })
          state.current.filtered.items.set(id, score(value, keywords))
          schedule(2, () => {
            sort()
            store.emit()
          })
        }
      },
      // Track item lifecycle (mount, unmount)
      item: (id, groupId) => {
        allItems.current.add(id)

        // Track this item within the group
        if (groupId) {
          if (!allGroups.current.has(groupId)) {
            allGroups.current.set(groupId, new Set([id]))
          } else {
            allGroups.current.get(groupId).add(id)
          }
        }

        // Batch this, multiple items can mount in one pass
        // and we should not be filtering/sorting/emitting each time
        schedule(3, () => {
          filterItems()
          sort()

          // Could be initial mount, select the first item if none already selected
          if (!state.current.value) {
            selectFirstItem()
          }

          store.emit()
        })

        return () => {
          ids.current.delete(id)
          allItems.current.delete(id)
          state.current.filtered.items.delete(id)
          const selectedItem = getSelectedItem()

          // Batch this, multiple items could be removed in one pass
          schedule(4, () => {
            filterItems()

            // The item removed have been the selected one,
            // so selection should be moved to the first
            if (selectedItem?.getAttribute('id') === id) selectFirstItem()

            store.emit()
          })
        }
      },
      // Track group lifecycle (mount, unmount)
      group: (id) => {
        if (!allGroups.current.has(id)) {
          allGroups.current.set(id, new Set())
        }

        return () => {
          ids.current.delete(id)
          allGroups.current.delete(id)
        }
      },
      filter: () => {
        return propsRef.current.shouldFilter
      },
      label: label || props['aria-label'],
      disablePointerSelection,
      listId,
      inputId,
      labelId,
      listInnerRef,
    }),
    [],
  )

  function score(value: string, keywords?: string[]) {
    const filter = propsRef.current?.filter ?? defaultFilter
    return value ? filter(value, state.current.search, keywords) : 0
  }

  /** Sorts items by score, and groups by highest item score. */
  function sort() {
    if (
      !state.current.search ||
      // Explicitly false, because true | undefined is the default
      propsRef.current.shouldFilter === false
    ) {
      return
    }

    const scores = state.current.filtered.items

    // Sort the groups
    const groups: [string, number][] = []
    state.current.filtered.groups.forEach((value) => {
      const items = allGroups.current.get(value)

      // Get the maximum score of the group's items
      let max = 0
      items.forEach((item) => {
        const score = scores.get(item)
        max = Math.max(score, max)
      })

      groups.push([value, max])
    })

    // Sort items within groups to bottom
    // Sort items outside of groups
    // Sort groups to bottom (pushes all non-grouped items to the top)
    const listInsertionElement = listInnerRef.current

    // Sort the items
    getValidItems()
      .sort((a, b) => {
        const valueA = a.getAttribute('id')
        const valueB = b.getAttribute('id')
        return (scores.get(valueB) ?? 0) - (scores.get(valueA) ?? 0)
      })
      .forEach((item) => {
        const group = item.closest(GROUP_ITEMS_SELECTOR)

        if (group) {
          group.appendChild(item.parentElement === group ? item : item.closest(`${GROUP_ITEMS_SELECTOR} > *`))
        } else {
          listInsertionElement.appendChild(
            item.parentElement === listInsertionElement ? item : item.closest(`${GROUP_ITEMS_SELECTOR} > *`),
          )
        }
      })

    groups
      .sort((a, b) => b[1] - a[1])
      .forEach((group) => {
        const element = listInnerRef.current.querySelector(`${GROUP_SELECTOR}[${VALUE_ATTR}="${group[0]}"]`)
        element?.parentElement.appendChild(element)
      })
  }

  function selectFirstItem() {
    const item = getValidItems().find((item) => item.getAttribute('aria-disabled') !== 'true')
    const value = item?.getAttribute(VALUE_ATTR)
    store.setState('value', value || undefined)
  }

  /** Filters the current items. */
  function filterItems() {
    if (
      !state.current.search ||
      // Explicitly false, because true | undefined is the default
      propsRef.current.shouldFilter === false
    ) {
      state.current.filtered.count = allItems.current.size
      // Do nothing, each item will know to show itself because search is empty
      return
    }

    // Reset the groups
    state.current.filtered.groups = new Set()
    let itemCount = 0

    // Check which items should be included
    for (const id of allItems.current) {
      const value = ids.current.get(id)?.value ?? ''
      const keywords = ids.current.get(id)?.keywords ?? []
      const rank = score(value, keywords)
      state.current.filtered.items.set(id, rank)
      if (rank > 0) itemCount++
    }

    // Check which groups have at least 1 item shown
    for (const [groupId, group] of allGroups.current) {
      for (const itemId of group) {
        if (state.current.filtered.items.get(itemId) > 0) {
          state.current.filtered.groups.add(groupId)
          break
        }
      }
    }

    state.current.filtered.count = itemCount
  }

  function scrollSelectedIntoView() {
    const item = getSelectedItem()

    if (item) {
      if (item.parentElement?.firstChild === item) {
        // First item in Group, ensure heading is in view
        item.closest(GROUP_SELECTOR)?.querySelector(GROUP_HEADING_SELECTOR)?.scrollIntoView({ block: 'nearest' })
      }

      // Ensure the item is always in view
      item.scrollIntoView({ block: 'nearest' })
    }
  }

  /** Getters */

  function getSelectedItem() {
    return listInnerRef.current?.querySelector(`${ITEM_SELECTOR}[aria-selected="true"]`)
  }

  function getValidItems() {
    return Array.from(listInnerRef.current?.querySelectorAll(VALID_ITEM_SELECTOR))
  }

  /** Setters */

  function updateSelectedToIndex(index: number) {
    const items = getValidItems()
    const item = items[index]
    if (item) store.setState('value', item.getAttribute(VALUE_ATTR))
  }

  function updateSelectedByItem(change: 1 | -1) {
    const selected = getSelectedItem()
    const items = getValidItems()
    const index = items.findIndex((item) => item === selected)

    // Get item at this index
    let newSelected = items[index + change]

    if (propsRef.current?.loop) {
      newSelected =
        index + change < 0
          ? items[items.length - 1]
          : index + change === items.length
          ? items[0]
          : items[index + change]
    }

    if (newSelected) store.setState('value', newSelected.getAttribute(VALUE_ATTR))
  }

  function updateSelectedByGroup(change: 1 | -1) {
    const selected = getSelectedItem()
    let group = selected?.closest(GROUP_SELECTOR)
    let item: HTMLElement

    while (group && !item) {
      group = change > 0 ? findNextSibling(group, GROUP_SELECTOR) : findPreviousSibling(group, GROUP_SELECTOR)
      item = group?.querySelector(VALID_ITEM_SELECTOR)
    }

    if (item) {
      store.setState('value', item.getAttribute(VALUE_ATTR))
    } else {
      updateSelectedByItem(change)
    }
  }

  const last = () => updateSelectedToIndex(getValidItems().length - 1)

  const next = (e: React.KeyboardEvent) => {
    e.preventDefault()

    if (e.metaKey) {
      // Last item
      last()
    } else if (e.altKey) {
      // Next group
      updateSelectedByGroup(1)
    } else {
      // Next item
      updateSelectedByItem(1)
    }
  }

  const prev = (e: React.KeyboardEvent) => {
    e.preventDefault()

    if (e.metaKey) {
      // First item
      updateSelectedToIndex(0)
    } else if (e.altKey) {
      // Previous group
      updateSelectedByGroup(-1)
    } else {
      // Previous item
      updateSelectedByItem(-1)
    }
  }

  const gridEl = listInnerRef.current?.closest('[data-columns]')
  const gridColumns = gridEl ? Number(gridEl.getAttribute('data-columns')) : undefined

  const prevRow = (e: React.KeyboardEvent) => {
    e.preventDefault()
    const selected = getSelectedItem()
    const items = getValidItems()
    const index = items.findIndex((item) => item === selected)
    updateSelectedToIndex(index - gridColumns)
  }

  const nextRow = (e: React.KeyboardEvent) => {
    e.preventDefault()
    const selected = getSelectedItem()
    const items = getValidItems()
    const index = items.findIndex((item) => item === selected)
    updateSelectedToIndex(index + gridColumns)
  }

  return (
    <Primitive.div
      ref={forwardedRef}
      tabIndex={-1}
      {...etc}
      cmdk-root=""
      onKeyDown={(e) => {
        etc.onKeyDown?.(e)

        if (!e.defaultPrevented) {
          switch (e.key) {
            // emacs keybind next
            case 'n':
            // vim keybind down
            case 'j': {
              if (vimBindings && e.ctrlKey) {
                next(e)
              }
              break
            }
            case 'ArrowLeft': {
              if (gridColumns) {
                prev(e)
              }
              break
            }
            case 'ArrowRight': {
              if (gridColumns) {
                next(e)
              }
              break
            }
            case 'ArrowDown': {
              if (gridColumns) {
                nextRow(e)
              } else {
                next(e)
              }
              break
            }
            // emacs keybind previous
            case 'p':
            // vim keybind up
            case 'k': {
              if (vimBindings && e.ctrlKey) {
                prev(e)
              }
              break
            }
            case 'ArrowUp': {
              if (gridColumns) {
                prevRow(e)
              } else {
                prev(e)
              }

              break
            }
            case 'Home': {
              // First item
              e.preventDefault()
              updateSelectedToIndex(0)
              break
            }
            case 'End': {
              // Last item
              e.preventDefault()
              last()
              break
            }
            case 'Enter': {
              // Check if IME composition is finished before triggering onSelect
              // This prevents unwanted triggering while user is still inputting text with IME
              // e.keyCode === 229 is for the Japanese IME and Safari.
              // isComposing does not work with Japanese IME and Safari combination.
              if (!e.nativeEvent.isComposing && e.keyCode !== 229) {
                // Trigger item onSelect
                e.preventDefault()
                const item = getSelectedItem()
                if (item) {
                  const event = new Event(SELECT_EVENT)
                  item.dispatchEvent(event)
                }
              }
            }
          }
        }
      }}
    >
      <label
        cmdk-label=""
        htmlFor={context.inputId}
        id={context.labelId}
        // Screen reader only
        style={srOnlyStyles}
      >
        {label}
      </label>
      {SlottableWithNestedChildren(props, (child) => (
        <StoreContext.Provider value={store}>
          <CommandContext.Provider value={context}>{child}</CommandContext.Provider>
        </StoreContext.Provider>
      ))}
    </Primitive.div>
  )
})

/**
 * Command menu item. Becomes active on pointer enter or through keyboard navigation.
 * Preferably pass a `value`, otherwise the value will be inferred from `children` or
 * the rendered item's `textContent`.
 */
const Item = React.forwardRef<HTMLDivElement, ItemProps>((props, forwardedRef) => {
  const id = React.useId()
  const ref = React.useRef<HTMLDivElement>(null)
  const groupContext = React.useContext(GroupContext)
  const context = useCommand()
  const propsRef = useAsRef(props)
  const forceMount = propsRef.current?.forceMount ?? groupContext?.forceMount

  useLayoutEffect(() => {
    if (!forceMount) {
      return context.item(id, groupContext?.id)
    }
  }, [forceMount])

  const value = useValue(id, ref, [props.value, props.children, ref], props.keywords)

  const store = useStore()
  const selected = useCmdk((state) => state.value && state.value === value.current)
  const render = useCmdk((state) =>
    forceMount ? true : context.filter() === false ? true : !state.search ? true : state.filtered.items.get(id) > 0,
  )

  React.useEffect(() => {
    const element = ref.current
    if (!element || props.disabled) return
    element.addEventListener(SELECT_EVENT, onSelect)
    return () => element.removeEventListener(SELECT_EVENT, onSelect)
  }, [render, props.onSelect, props.disabled])

  function onSelect() {
    select()
    propsRef.current.onSelect?.(value.current)
  }

  function select() {
    store.setState('value', value.current, true)
  }

  if (!render) return null

  const { disabled, value: _, onSelect: __, forceMount: ___, keywords: ____, ...etc } = props

  return (
    <Primitive.div
      ref={mergeRefs([ref, forwardedRef])}
      {...etc}
      id={id}
      cmdk-item=""
      role="option"
      aria-disabled={Boolean(disabled)}
      aria-selected={Boolean(selected)}
      data-disabled={Boolean(disabled)}
      data-selected={Boolean(selected)}
      onPointerMove={disabled || context.disablePointerSelection ? undefined : select}
      onClick={disabled ? undefined : onSelect}
    >
      {props.children}
    </Primitive.div>
  )
})

/**
 * Group command menu items together with a heading.
 * Grouped items are always shown together.
 */
const Group = React.forwardRef<HTMLDivElement, GroupProps>((props, forwardedRef) => {
  const { heading, children, forceMount, ...etc } = props
  const id = React.useId()
  const ref = React.useRef<HTMLDivElement>(null)
  const headingRef = React.useRef<HTMLDivElement>(null)
  const headingId = React.useId()
  const context = useCommand()
  const render = useCmdk((state) =>
    forceMount ? true : context.filter() === false ? true : !state.search ? true : state.filtered.groups.has(id),
  )

  useLayoutEffect(() => {
    return context.group(id)
  }, [])

  useValue(id, ref, [props.value, props.heading, headingRef])

  const contextValue = React.useMemo(() => ({ id, forceMount }), [forceMount])

  return (
    <Primitive.div
      ref={mergeRefs([ref, forwardedRef])}
      {...etc}
      cmdk-group=""
      role="presentation"
      hidden={render ? undefined : true}
    >
      {heading && (
        <div ref={headingRef} cmdk-group-heading="" aria-hidden id={headingId}>
          {heading}
        </div>
      )}
      {SlottableWithNestedChildren(props, (child) => (
        <div cmdk-group-items="" role="group" aria-labelledby={heading ? headingId : undefined}>
          <GroupContext.Provider value={contextValue}>{child}</GroupContext.Provider>
        </div>
      ))}
    </Primitive.div>
  )
})

/**
 * A visual and semantic separator between items or groups.
 * Visible when the search query is empty or `alwaysRender` is true, hidden otherwise.
 */
const Separator = React.forwardRef<HTMLDivElement, SeparatorProps>((props, forwardedRef) => {
  const { alwaysRender, ...etc } = props
  const ref = React.useRef<HTMLDivElement>(null)
  const render = useCmdk((state) => !state.search)

  if (!alwaysRender && !render) return null
  return <Primitive.div ref={mergeRefs([ref, forwardedRef])} {...etc} cmdk-separator="" role="separator" />
})

/**
 * Command menu input.
 * All props are forwarded to the underyling `input` element.
 */
const Input = React.forwardRef<HTMLInputElement, InputProps>((props, forwardedRef) => {
  const { onValueChange, ...etc } = props
  const isControlled = props.value != null
  const store = useStore()
  const search = useCmdk((state) => state.search)
  const value = useCmdk((state) => state.value)
  const context = useCommand()

  const selectedItemId = React.useMemo(() => {
    const item = context.listInnerRef.current?.querySelector(
      `${ITEM_SELECTOR}[${VALUE_ATTR}="${encodeURIComponent(value)}"]`,
    )
    return item?.getAttribute('id')
  }, [])

  React.useEffect(() => {
    if (props.value != null) {
      store.setState('search', props.value)
    }
  }, [props.value])

  return (
    <Primitive.input
      ref={forwardedRef}
      {...etc}
      cmdk-input=""
      autoComplete="off"
      autoCorrect="off"
      spellCheck={false}
      aria-autocomplete="list"
      role="combobox"
      aria-expanded={true}
      aria-controls={context.listId}
      aria-labelledby={context.labelId}
      aria-activedescendant={selectedItemId}
      id={context.inputId}
      type="text"
      value={isControlled ? props.value : search}
      onChange={(e) => {
        if (!isControlled) {
          store.setState('search', e.target.value)
        }

        onValueChange?.(e.target.value)
      }}
    />
  )
})

/**
 * Contains `Item`, `Group`, and `Separator`.
 * Use the `--cmdk-list-height` CSS variable to animate height based on the number of results.
 */
const List = React.forwardRef<HTMLDivElement, ListProps>((props, forwardedRef) => {
  const { children, label = 'Suggestions', ...etc } = props
  const ref = React.useRef<HTMLDivElement>(null)
  const height = React.useRef<HTMLDivElement>(null)

  const context = useCommand()

  React.useEffect(() => {
    if (height.current && ref.current) {
      const el = height.current
      const wrapper = ref.current
      let animationFrame
      const observer = new ResizeObserver(() => {
        animationFrame = requestAnimationFrame(() => {
          const height = el.offsetHeight
          wrapper.style.setProperty(`--cmdk-list-height`, height.toFixed(1) + 'px')
        })
      })
      observer.observe(el)
      return () => {
        cancelAnimationFrame(animationFrame)
        observer.unobserve(el)
      }
    }
  }, [])

  return (
    <Primitive.div
      ref={mergeRefs([ref, forwardedRef])}
      {...etc}
      cmdk-list=""
      role="listbox"
      aria-label={label}
      id={context.listId}
    >
      {SlottableWithNestedChildren(props, (child) => (
<<<<<<< HEAD
        <div ref={mergeRefs([context.listInnerRef, height])} cmdk-list-sizer="">
=======
        <div ref={mergeRefs([height, context.listInnerRef])} cmdk-list-sizer="">
>>>>>>> de0e28de
          {child}
        </div>
      ))}
    </Primitive.div>
  )
})

/**
 * Contains `Item`, `Group`, and `Separator`.
 * Use the `--cmdk-list-height` CSS variable to animate height based on the number of results.
 */
const Grid = React.forwardRef<HTMLDivElement, GridProps>((props, forwardedRef) => {
  const { children, columns, ...etc } = props

  return (
    <List {...etc} ref={forwardedRef} cmdk-grid="" data-columns={columns}>
      {children}
    </List>
  )
})

/**
 * Renders the command menu in a Radix Dialog.
 */
const Dialog = React.forwardRef<HTMLDivElement, DialogProps>((props, forwardedRef) => {
  const { open, onOpenChange, overlayClassName, contentClassName, container, ...etc } = props
  return (
    <RadixDialog.Root open={open} onOpenChange={onOpenChange}>
      <RadixDialog.Portal container={container}>
        <RadixDialog.Overlay cmdk-overlay="" className={overlayClassName} />
        <RadixDialog.Content aria-label={props.label} cmdk-dialog="" className={contentClassName}>
          <Command ref={forwardedRef} {...etc} />
        </RadixDialog.Content>
      </RadixDialog.Portal>
    </RadixDialog.Root>
  )
})

/**
 * Automatically renders when there are no results for the search query.
 */
const Empty = React.forwardRef<HTMLDivElement, EmptyProps>((props, forwardedRef) => {
  const render = useCmdk((state) => state.filtered.count === 0)

  if (!render) return null
  return <Primitive.div ref={forwardedRef} {...props} cmdk-empty="" role="presentation" />
})

/**
 * You should conditionally render this with `progress` while loading asynchronous items.
 */
const Loading = React.forwardRef<HTMLDivElement, LoadingProps>((props, forwardedRef) => {
  const { progress, children, label = 'Loading...', ...etc } = props

  return (
    <Primitive.div
      ref={forwardedRef}
      {...etc}
      cmdk-loading=""
      role="progressbar"
      aria-valuenow={progress}
      aria-valuemin={0}
      aria-valuemax={100}
      aria-label={label}
    >
      {SlottableWithNestedChildren(props, (child) => (
        <div aria-hidden>{child}</div>
      ))}
    </Primitive.div>
  )
})

const pkg = Object.assign(Command, {
  List,
  Grid,
  Item,
  Input,
  Group,
  Separator,
  Dialog,
  Empty,
  Loading,
})

export { useCmdk as useCommandState }
export { pkg as Command }

export { Command as CommandRoot }
export { List as CommandList }
export { Item as CommandItem }
export { Input as CommandInput }
export { Group as CommandGroup }
export { Separator as CommandSeparator }
export { Dialog as CommandDialog }
export { Empty as CommandEmpty }
export { Loading as CommandLoading }

/**
 *
 *
 * Helpers
 *
 *
 */

function findNextSibling(el: Element, selector: string) {
  let sibling = el.nextElementSibling

  while (sibling) {
    if (sibling.matches(selector)) return sibling
    sibling = sibling.nextElementSibling
  }
}

function findPreviousSibling(el: Element, selector: string) {
  let sibling = el.previousElementSibling

  while (sibling) {
    if (sibling.matches(selector)) return sibling
    sibling = sibling.previousElementSibling
  }
}

function useAsRef<T>(data: T) {
  const ref = React.useRef<T>(data)

  useLayoutEffect(() => {
    ref.current = data
  })

  return ref
}

const useLayoutEffect = typeof window === 'undefined' ? React.useEffect : React.useLayoutEffect

function useLazyRef<T>(fn: () => T) {
  const ref = React.useRef<T>()

  if (ref.current === undefined) {
    ref.current = fn()
  }

  return ref as React.MutableRefObject<T>
}

// ESM is still a nightmare with Next.js so I'm just gonna copy the package code in
// https://github.com/gregberge/react-merge-refs
// Copyright (c) 2020 Greg Bergé
function mergeRefs<T = any>(refs: Array<React.MutableRefObject<T> | React.LegacyRef<T>>): React.RefCallback<T> {
  return (value) => {
    refs.forEach((ref) => {
      if (typeof ref === 'function') {
        ref(value)
      } else if (ref != null) {
        ;(ref as React.MutableRefObject<T | null>).current = value
      }
    })
  }
}

/** Run a selector against the store state. */
function useCmdk<T = any>(selector: (state: State) => T) {
  const store = useStore()
  const cb = () => selector(store.snapshot())
  return React.useSyncExternalStore(store.subscribe, cb, cb)
}

function useValue(
  id: string,
  ref: React.RefObject<HTMLElement>,
  deps: (string | React.ReactNode | React.RefObject<HTMLElement>)[],
  aliases: string[] = [],
) {
  const valueRef = React.useRef<string>()
  const context = useCommand()

  useLayoutEffect(() => {
    const value = (() => {
      for (const part of deps) {
        if (typeof part === 'string') {
          return part.trim()
        }

        if (typeof part === 'object' && 'current' in part) {
          if (part.current) {
            return part.current.textContent?.trim()
          }
          return valueRef.current
        }
      }
    })()

    const keywords = aliases.map((alias) => alias.trim())

    context.value(id, value, keywords)
    ref.current?.setAttribute(VALUE_ATTR, value)
    valueRef.current = value
  })

  return valueRef
}

/** Imperatively run a function on the next layout effect cycle. */
const useScheduleLayoutEffect = () => {
  const [s, ss] = React.useState<object>()
  const fns = useLazyRef(() => new Map<string | number, () => void>())

  useLayoutEffect(() => {
    fns.current.forEach((f) => f())
    fns.current = new Map()
  }, [s])

  return (id: string | number, cb: () => void) => {
    fns.current.set(id, cb)
    ss({})
  }
}

function renderChildren(children: React.ReactElement) {
  const childrenType = children.type as any
  // The children is a component
  if (typeof childrenType === 'function') return childrenType(children.props)
  // The children is a component with `forwardRef`
  else if ('render' in childrenType) return childrenType.render(children.props)
  // It's a string, boolean, etc.
  else return children
}

function SlottableWithNestedChildren(
  { asChild, children }: { asChild?: boolean; children?: React.ReactNode },
  render: (child: React.ReactNode) => JSX.Element,
) {
  if (asChild && React.isValidElement(children)) {
    return React.cloneElement(renderChildren(children), { ref: (children as any).ref }, render(children.props.children))
  }
  return render(children)
}

const srOnlyStyles = {
  position: 'absolute',
  width: '1px',
  height: '1px',
  padding: '0',
  margin: '-1px',
  overflow: 'hidden',
  clip: 'rect(0, 0, 0, 0)',
  whiteSpace: 'nowrap',
  borderWidth: '0',
} as const<|MERGE_RESOLUTION|>--- conflicted
+++ resolved
@@ -899,11 +899,7 @@
       id={context.listId}
     >
       {SlottableWithNestedChildren(props, (child) => (
-<<<<<<< HEAD
-        <div ref={mergeRefs([context.listInnerRef, height])} cmdk-list-sizer="">
-=======
         <div ref={mergeRefs([height, context.listInnerRef])} cmdk-list-sizer="">
->>>>>>> de0e28de
           {child}
         </div>
       ))}
