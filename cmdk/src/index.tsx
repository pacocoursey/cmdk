import * as RadixDialog from '@radix-ui/react-dialog'
import * as React from 'react'
import { commandScore } from './command-score'

type Children = { children?: React.ReactNode }
type DivProps = React.HTMLAttributes<HTMLDivElement>

type LoadingProps = Children & DivProps & {
  /** Estimated progress of loading asynchronous options. */
  progress?: number
}
type EmptyProps = Children & DivProps & {}
type SeparatorProps = DivProps & {
  /** Whether this separator should always be rendered. Useful if you disable automatic filtering. */
  alwaysRender?: boolean
}
<<<<<<< HEAD
type DialogProps = RadixDialog.DialogProps & CommandProps
type DialogPortalProps = RadixDialog.DialogPortalProps & CommandProps
=======
type DialogProps = RadixDialog.DialogProps &
  CommandProps & {
    /** Provide a className to the Dialog overlay. */
    overlayClassName?: string
    /** Provide a className to the Dialog content. */
    contentClassName?: string
    /** Provide a custom element the Dialog should portal into. */
    container?: HTMLElement
  }
>>>>>>> 59ee2cd9
type ListProps = Children & DivProps & {}
type ItemProps = Children &
  Omit<DivProps, 'disabled' | 'onSelect' | 'value'> & {
    /** Whether this item is currently disabled. */
    disabled?: boolean
    /** Event handler for when this item is selected, either via click or keyboard selection. */
    onSelect?: (value: string) => void
    /**
     * A unique value for this item.
     * If no value is provided, it will be inferred from `children` or the rendered `textContent`. If your `textContent` changes between renders, you _must_ provide a stable, unique `value`.
     */
    value?: string
    /** Whether this item is forcibly rendered regardless of filtering. */
    forceMount?: boolean
  }
type GroupProps = Children &
  Omit<DivProps, 'heading' | 'value'> & {
    /** Optional heading to render for this group. */
    heading?: React.ReactNode
    /** If no heading is provided, you must provide a value that is unique for this group. */
    value?: string
    /** Whether this group is forcibly rendered regardless of filtering. */
    forceMount?: boolean
  }
type InputProps = Omit<React.InputHTMLAttributes<HTMLInputElement>, 'value' | 'onChange' | 'type'> & {
  /**
   * Optional controlled state for the value of the search input.
   */
  value?: string
  /**
   * Event handler called when the search value changes.
   */
  onValueChange?: (search: string) => void
}
type CommandProps = Children &
  DivProps & {
    /**
     * Accessible label for this command menu. Not shown visibly.
     */
    label?: string
    /**
     * Optionally set to `false` to turn off the automatic filtering and sorting.
     * If `false`, you must conditionally render valid items based on the search query yourself.
     */
    shouldFilter?: boolean
    /**
     * Custom filter function for whether each command menu item should matches the given search query.
     * It should return a number between 0 and 1, with 1 being the best match and 0 being hidden entirely.
     * By default, uses the `command-score` library.
     */
    filter?: (value: string, search: string) => number
    /**
     * Optional default item value when it is initially rendered.
     */
    defaultValue?: string
    /**
     * Optional controlled state of the selected command menu item.
     */
    value?: string
    /**
     * Event handler called when the selected item of the menu changes.
     */
    onValueChange?: (value: string) => void
    /**
     * Optionally set to `true` to turn on looping around when using the arrow keys.
     */
    loop?: boolean
  }

type Context = {
  value: (id: string, value: string) => void
  item: (id: string, groupId: string) => () => void
  group: (id: string) => () => void
  filter: () => boolean
  label: string
  commandRef: React.RefObject<HTMLDivElement | null>
  // Ids
  listId: string
  labelId: string
  inputId: string
}
type State = {
  search: string
  value: string
  filtered: { count: number; items: Map<string, number>; groups: Set<string> }
}
type Store = {
  subscribe: (callback: () => void) => () => void
  snapshot: () => State
  setState: <K extends keyof State>(key: K, value: State[K], opts?: any) => void
  emit: () => void
}
type Group = {
  id: string
  forceMount?: boolean
}

const LIST_SELECTOR = `[cmdk-list-sizer=""]`
const GROUP_SELECTOR = `[cmdk-group=""]`
const GROUP_ITEMS_SELECTOR = `[cmdk-group-items=""]`
const GROUP_HEADING_SELECTOR = `[cmdk-group-heading=""]`
const ITEM_SELECTOR = `[cmdk-item=""]`
const VALID_ITEM_SELECTOR = `${ITEM_SELECTOR}:not([aria-disabled="true"])`
const SELECT_EVENT = `cmdk-item-select`
const VALUE_ATTR = `data-value`
const defaultFilter: CommandProps['filter'] = (value, search) => commandScore(value, search)

// @ts-ignore
const CommandContext = React.createContext<Context>(undefined)
const useCommand = () => React.useContext(CommandContext)
// @ts-ignore
const StoreContext = React.createContext<Store>(undefined)
const useStore = () => React.useContext(StoreContext)
// @ts-ignore
const GroupContext = React.createContext<Group>(undefined)

const Command = React.forwardRef<HTMLDivElement, CommandProps>((props, forwardedRef) => {
  const ref = React.useRef<HTMLDivElement>(null)
  const state = useLazyRef<State>(() => ({
    /** Value of the search query. */
    search: '',
    /** Currently selected item value. */
    value: props.value ?? props.defaultValue?.toLowerCase() ?? '',
    filtered: {
      /** The count of all visible items. */
      count: 0,
      /** Map from visible item id to its search score. */
      items: new Map(),
      /** Set of groups with at least one visible item. */
      groups: new Set(),
    },
  }))
  const allItems = useLazyRef<Set<string>>(() => new Set()) // [...itemIds]
  const allGroups = useLazyRef<Map<string, Set<string>>>(() => new Map()) // groupId → [...itemIds]
  const ids = useLazyRef<Map<string, string>>(() => new Map()) // id → value
  const listeners = useLazyRef<Set<() => void>>(() => new Set()) // [...rerenders]
  const propsRef = useAsRef(props)
  const { label, children, value, onValueChange, filter, shouldFilter, ...etc } = props

  const listId = React.useId()
  const labelId = React.useId()
  const inputId = React.useId()

  const schedule = useScheduleLayoutEffect()

  /** Controlled mode `value` handling. */
  useLayoutEffect(() => {
    if (value !== undefined) {
      const v = value.trim().toLowerCase()
      state.current.value = v
      schedule(6, scrollSelectedIntoView)
      store.emit()
    }
  }, [value])

  const store: Store = React.useMemo(() => {
    return {
      subscribe: (cb) => {
        listeners.current.add(cb)
        return () => listeners.current.delete(cb)
      },
      snapshot: () => {
        return state.current
      },
      setState: (key, value, opts) => {
        if (Object.is(state.current[key], value)) return
        state.current[key] = value

        if (key === 'search') {
          // Filter synchronously before emitting back to children
          filterItems()
          sort()
          schedule(1, selectFirstItem)
        } else if (key === 'value') {
          if (propsRef.current?.value !== undefined) {
            // If controlled, just call the callback instead of updating state internally
            const newValue = (value ?? '') as string
            propsRef.current.onValueChange?.(newValue)
            return
            // opts is a boolean referring to whether it should NOT be scrolled into view
          } else if (!opts) {
            // Scroll the selected item into view
            schedule(5, scrollSelectedIntoView)
          }
        }

        // Notify subscribers that state has changed
        store.emit()
      },
      emit: () => {
        listeners.current.forEach((l) => l())
      },
    }
  }, [])

  const context: Context = React.useMemo(
    () => ({
      // Keep id → value mapping up-to-date
      value: (id, value) => {
        if (value !== ids.current.get(id)) {
          ids.current.set(id, value)
          state.current.filtered.items.set(id, score(value))
          schedule(2, () => {
            sort()
            store.emit()
          })
        }
      },
      // Track item lifecycle (mount, unmount)
      item: (id, groupId) => {
        allItems.current.add(id)

        // Track this item within the group
        if (groupId) {
          if (!allGroups.current.has(groupId)) {
            allGroups.current.set(groupId, new Set([id]))
          } else {
            allGroups.current.get(groupId).add(id)
          }
        }

        // Batch this, multiple items can mount in one pass
        // and we should not be filtering/sorting/emitting each time
        schedule(3, () => {
          filterItems()
          sort()

          // Could be initial mount, select the first item if none already selected
          if (!state.current.value) {
            selectFirstItem()
          }

          store.emit()
        })

        return () => {
          ids.current.delete(id)
          allItems.current.delete(id)
          state.current.filtered.items.delete(id)
          const selectedItem = getSelectedItem()

          // Batch this, multiple items could be removed in one pass
          schedule(4, () => {
            filterItems()

            // The item removed have been the selected one,
            // so selection should be moved to the first
            if (selectedItem?.getAttribute('id') === id) selectFirstItem()

            store.emit()
          })
        }
      },
      // Track group lifecycle (mount, unmount)
      group: (id) => {
        if (!allGroups.current.has(id)) {
          allGroups.current.set(id, new Set())
        }

        return () => {
          ids.current.delete(id)
          allGroups.current.delete(id)
        }
      },
      filter: () => {
        return propsRef.current.shouldFilter
      },
      label: label || props['aria-label'],
      commandRef: ref,
      listId,
      inputId,
      labelId,
    }),
    [],
  )

  function score(value: string) {
    const filter = propsRef.current?.filter ?? defaultFilter
    return value ? filter(value, state.current.search) : 0
  }

  /** Sorts items by score, and groups by highest item score. */
  function sort() {
    if (
      !ref.current ||
      !state.current.search ||
      // Explicitly false, because true | undefined is the default
      propsRef.current.shouldFilter === false
    ) {
      return
    }

    const scores = state.current.filtered.items

    // Sort the groups
    const groups: [string, number][] = []
    state.current.filtered.groups.forEach((value) => {
      const items = allGroups.current.get(value)

      // Get the maximum score of the group's items
      let max = 0
      items.forEach((item) => {
        const score = scores.get(item)
        max = Math.max(score, max)
      })

      groups.push([value, max])
    })

    // Sort items within groups to bottom
    // Sort items outside of groups
    // Sort groups to bottom (pushes all non-grouped items to the top)
    const list = ref.current.querySelector(LIST_SELECTOR)

    // Sort the items
    getValidItems()
      .sort((a, b) => {
        const valueA = a.getAttribute(VALUE_ATTR)
        const valueB = b.getAttribute(VALUE_ATTR)
        return (scores.get(valueB) ?? 0) - (scores.get(valueA) ?? 0)
      })
      .forEach((item) => {
        const group = item.closest(GROUP_ITEMS_SELECTOR)

        if (group) {
          group.appendChild(item.parentElement === group ? item : item.closest(`${GROUP_ITEMS_SELECTOR} > *`))
        } else {
          list.appendChild(item.parentElement === list ? item : item.closest(`${GROUP_ITEMS_SELECTOR} > *`))
        }
      })

    groups
      .sort((a, b) => b[1] - a[1])
      .forEach((group) => {
        const element = ref.current.querySelector(`${GROUP_SELECTOR}[${VALUE_ATTR}="${group[0]}"]`)
        element?.parentElement.appendChild(element)
      })
  }

  function selectFirstItem() {
    const item = getValidItems().find((item) => !item.ariaDisabled)
    const value = item?.getAttribute(VALUE_ATTR)
    store.setState('value', value || undefined)
  }

  /** Filters the current items. */
  function filterItems() {
    if (
      !state.current.search ||
      // Explicitly false, because true | undefined is the default
      propsRef.current.shouldFilter === false
    ) {
      state.current.filtered.count = allItems.current.size
      // Do nothing, each item will know to show itself because search is empty
      return
    }

    // Reset the groups
    state.current.filtered.groups = new Set()
    let itemCount = 0

    // Check which items should be included
    for (const id of allItems.current) {
      const value = ids.current.get(id)
      const rank = score(value)
      state.current.filtered.items.set(id, rank)
      if (rank > 0) itemCount++
    }

    // Check which groups have at least 1 item shown
    for (const [groupId, group] of allGroups.current) {
      for (const itemId of group) {
        if (state.current.filtered.items.get(itemId) > 0) {
          state.current.filtered.groups.add(groupId)
          break
        }
      }
    }

    state.current.filtered.count = itemCount
  }

  function scrollSelectedIntoView() {
    const item = getSelectedItem()

    if (item) {
      if (item.parentElement?.firstChild === item) {
        // First item in Group, ensure heading is in view
        item.closest(GROUP_SELECTOR)?.querySelector(GROUP_HEADING_SELECTOR)?.scrollIntoView({ block: 'nearest' })
      }

      // Ensure the item is always in view
      item.scrollIntoView({ block: 'nearest' })
    }
  }

  /** Getters */

  function getSelectedItem() {
    return ref.current?.querySelector(`${ITEM_SELECTOR}[aria-selected="true"]`)
  }

  function getValidItems() {
    return Array.from(ref.current.querySelectorAll(VALID_ITEM_SELECTOR))
  }

  /** Setters */

  function updateSelectedToIndex(index: number) {
    const items = getValidItems()
    const item = items[index]
    if (item) store.setState('value', item.getAttribute(VALUE_ATTR))
  }

  function updateSelectedByChange(change: 1 | -1) {
    const selected = getSelectedItem()
    const items = getValidItems()
    const index = items.findIndex((item) => item === selected)

    // Get item at this index
    let newSelected = items[index + change]

    if (propsRef.current?.loop) {
      newSelected =
        index + change < 0
          ? items[items.length - 1]
          : index + change === items.length
          ? items[0]
          : items[index + change]
    }

    if (newSelected) store.setState('value', newSelected.getAttribute(VALUE_ATTR))
  }

  function updateSelectedToGroup(change: 1 | -1) {
    const selected = getSelectedItem()
    let group = selected?.closest(GROUP_SELECTOR)
    let item: HTMLElement

    while (group && !item) {
      group = change > 0 ? findNextSibling(group, GROUP_SELECTOR) : findPreviousSibling(group, GROUP_SELECTOR)
      item = group?.querySelector(VALID_ITEM_SELECTOR)
    }

    if (item) {
      store.setState('value', item.getAttribute(VALUE_ATTR))
    } else {
      updateSelectedByChange(change)
    }
  }

  const last = () => updateSelectedToIndex(getValidItems().length - 1)

  const next = (e: React.KeyboardEvent) => {
    e.preventDefault()

    if (e.metaKey) {
      // Last item
      last()
    } else if (e.altKey) {
      // Next group
      updateSelectedToGroup(1)
    } else {
      // Next item
      updateSelectedByChange(1)
    }
  }

  const prev = (e: React.KeyboardEvent) => {
    e.preventDefault()

    if (e.metaKey) {
      // First item
      updateSelectedToIndex(0)
    } else if (e.altKey) {
      // Previous group
      updateSelectedToGroup(-1)
    } else {
      // Previous item
      updateSelectedByChange(-1)
    }
  }

  return (
    <div
      ref={mergeRefs([ref, forwardedRef])}
      {...etc}
      cmdk-root=""
      onKeyDown={(e) => {
        etc.onKeyDown?.(e)

        if (!e.defaultPrevented) {
          switch (e.key) {
            case 'n':
            case 'j': {
              // vim keybind down
              if (e.ctrlKey) {
                next(e)
              }
              break
            }
            case 'ArrowDown': {
              next(e)
              break
            }
            case 'p':
            case 'k': {
              // vim keybind up
              if (e.ctrlKey) {
                prev(e)
              }
              break
            }
            case 'ArrowUp': {
              prev(e)
              break
            }
            case 'Home': {
              // First item
              e.preventDefault()
              updateSelectedToIndex(0)
              break
            }
            case 'End': {
              // Last item
              e.preventDefault()
              last()
              break
            }
            case 'Enter': {
              // Trigger item onSelect
              e.preventDefault()
              const item = getSelectedItem()
              if (item) {
                const event = new Event(SELECT_EVENT)
                item.dispatchEvent(event)
              }
            }
          }
        }
      }}
    >
      <label
        cmdk-label=""
        htmlFor={context.inputId}
        id={context.labelId}
        // Screen reader only
        style={srOnlyStyles}
      >
        {label}
      </label>
      <StoreContext.Provider value={store}>
        <CommandContext.Provider value={context}>{children}</CommandContext.Provider>
      </StoreContext.Provider>
    </div>
  )
})

/**
 * Command menu item. Becomes active on pointer enter or through keyboard navigation.
 * Preferably pass a `value`, otherwise the value will be inferred from `children` or
 * the rendered item's `textContent`.
 */
const Item = React.forwardRef<HTMLDivElement, ItemProps>((props, forwardedRef) => {
  const id = React.useId()
  const ref = React.useRef<HTMLDivElement>(null)
  const groupContext = React.useContext(GroupContext)
  const context = useCommand()
  const propsRef = useAsRef(props)
  const forceMount = propsRef.current?.forceMount ?? groupContext?.forceMount

  useLayoutEffect(() => {
    return context.item(id, groupContext?.id)
  }, [])

  const value = useValue(id, ref, [props.value, props.children, ref])

  const store = useStore()
  const selected = useCmdk((state) => state.value && state.value === value.current)
  const render = useCmdk((state) =>
    forceMount ? true : context.filter() === false ? true : !state.search ? true : state.filtered.items.get(id) > 0,
  )

  React.useEffect(() => {
    const element = ref.current
    if (!element || props.disabled) return
    element.addEventListener(SELECT_EVENT, onSelect)
    return () => element.removeEventListener(SELECT_EVENT, onSelect)
  }, [render, props.onSelect, props.disabled])

  function onSelect() {
    select()
    propsRef.current.onSelect?.(value.current)
  }

  function select() {
    store.setState('value', value.current, true)
  }

  if (!render) return null

  const { disabled, value: _, onSelect: __, ...etc } = props

  return (
    <div
      ref={mergeRefs([ref, forwardedRef])}
      {...etc}
      id={id}
      cmdk-item=""
      role="option"
      aria-disabled={disabled || undefined}
      aria-selected={selected || undefined}
      data-disabled={disabled || undefined}
      data-selected={selected || undefined}
      onPointerMove={disabled ? undefined : select}
      onClick={disabled ? undefined : onSelect}
    >
      {props.children}
    </div>
  )
})

/**
 * Group command menu items together with a heading.
 * Grouped items are always shown together.
 */
const Group = React.forwardRef<HTMLDivElement, GroupProps>((props, forwardedRef) => {
  const { heading, children, forceMount, ...etc } = props
  const id = React.useId()
  const ref = React.useRef<HTMLDivElement>(null)
  const headingRef = React.useRef<HTMLDivElement>(null)
  const headingId = React.useId()
  const context = useCommand()
  const render = useCmdk((state) =>
    forceMount ? true : context.filter() === false ? true : !state.search ? true : state.filtered.groups.has(id),
  )

  useLayoutEffect(() => {
    return context.group(id)
  }, [])

  useValue(id, ref, [props.value, props.heading, headingRef])

  const contextValue = React.useMemo(() => ({ id, forceMount }), [forceMount])
  const inner = <GroupContext.Provider value={contextValue}>{children}</GroupContext.Provider>

  return (
    <div
      ref={mergeRefs([ref, forwardedRef])}
      {...etc}
      cmdk-group=""
      role="presentation"
      hidden={render ? undefined : true}
    >
      {heading && (
        <div ref={headingRef} cmdk-group-heading="" aria-hidden id={headingId}>
          {heading}
        </div>
      )}
      <div cmdk-group-items="" role="group" aria-labelledby={heading ? headingId : undefined}>
        {inner}
      </div>
    </div>
  )
})

/**
 * A visual and semantic separator between items or groups.
 * Visible when the search query is empty or `alwaysRender` is true, hidden otherwise.
 */
const Separator = React.forwardRef<HTMLDivElement, SeparatorProps>((props, forwardedRef) => {
  const { alwaysRender, ...etc } = props
  const ref = React.useRef<HTMLDivElement>(null)
  const render = useCmdk((state) => !state.search)

  if (!alwaysRender && !render) return null
  return <div ref={mergeRefs([ref, forwardedRef])} {...etc} cmdk-separator="" role="separator" />
})

/**
 * Command menu input.
 * All props are forwarded to the underyling `input` element.
 */
const Input = React.forwardRef<HTMLInputElement, InputProps>((props, forwardedRef) => {
  const { onValueChange, ...etc } = props
  const isControlled = props.value != null
  const store = useStore()
  const search = useCmdk((state) => state.search)
  const value = useCmdk((state) => state.value)
  const context = useCommand()

  const selectedItemId = React.useMemo(() => {
    const item = context.commandRef.current?.querySelector(`${ITEM_SELECTOR}[${VALUE_ATTR}="${value}"]`)
    return item?.getAttribute('id')
  }, [value, context.commandRef])

  React.useEffect(() => {
    if (props.value != null) {
      store.setState('search', props.value)
    }
  }, [props.value])

  return (
    <input
      ref={forwardedRef}
      {...etc}
      cmdk-input=""
      autoComplete="off"
      autoCorrect="off"
      spellCheck={false}
      aria-autocomplete="list"
      role="combobox"
      aria-expanded={true}
      aria-controls={context.listId}
      aria-labelledby={context.labelId}
      aria-activedescendant={selectedItemId}
      id={context.inputId}
      type="text"
      value={isControlled ? props.value : search}
      onChange={(e) => {
        if (!isControlled) {
          store.setState('search', e.target.value)
        }

        onValueChange?.(e.target.value)
      }}
    />
  )
})

/**
 * Contains `Item`, `Group`, and `Separator`.
 * Use the `--cmdk-list-height` CSS variable to animate height based on the number of results.
 */
const List = React.forwardRef<HTMLDivElement, ListProps>((props, forwardedRef) => {
  const { children, ...etc } = props
  const ref = React.useRef<HTMLDivElement>(null)
  const height = React.useRef<HTMLDivElement>(null)
  const context = useCommand()

  React.useEffect(() => {
    if (height.current && ref.current) {
      const el = height.current
      const wrapper = ref.current
      let animationFrame
      const observer = new ResizeObserver(() => {
        animationFrame = requestAnimationFrame(() => {
          const height = el.offsetHeight
          wrapper.style.setProperty(`--cmdk-list-height`, height.toFixed(1) + 'px')
        })
      })
      observer.observe(el)
      return () => {
        cancelAnimationFrame(animationFrame)
        observer.unobserve(el)
      }
    }
  }, [])

  return (
    <div
      ref={mergeRefs([ref, forwardedRef])}
      {...etc}
      cmdk-list=""
      role="listbox"
      aria-label="Suggestions"
      id={context.listId}
      aria-labelledby={context.inputId}
    >
      <div ref={height} cmdk-list-sizer="">
        {children}
      </div>
    </div>
  )
})

/**
 * Dialog Portal
 */
const DialogPortal = React.forwardRef<HTMLDivElement, DialogPortalProps>((props, forwardedRef) => {
  return (
    <RadixDialog.Portal>
      <RadixDialog.Overlay cmdk-overlay="" />
      <RadixDialog.Content aria-label={props.label} cmdk-dialog="">
        <Command ref={forwardedRef} {...props} />
      </RadixDialog.Content>
    </RadixDialog.Portal>
  )
})

/**
 * Renders the command menu in a Radix Dialog.
 */
const Dialog = React.forwardRef<HTMLDivElement, DialogProps>((props, forwardedRef) => {
  const { open, onOpenChange, overlayClassName, contentClassName, container, ...etc } = props
  return (
    <RadixDialog.Root open={open} onOpenChange={onOpenChange}>
      <RadixDialog.Portal container={container}>
        <RadixDialog.Overlay cmdk-overlay="" className={overlayClassName} />
        <RadixDialog.Content aria-label={props.label} cmdk-dialog="" className={contentClassName}>
          <Command ref={forwardedRef} {...etc} />
        </RadixDialog.Content>
      </RadixDialog.Portal>
    </RadixDialog.Root>
  )
})

/**
 * Automatically renders when there are no results for the search query.
 */
const Empty = React.forwardRef<HTMLDivElement, EmptyProps>((props, forwardedRef) => {
  const isFirstRender = React.useRef(true)
  const render = useCmdk((state) => state.filtered.count === 0)

  React.useEffect(() => {
    isFirstRender.current = false
  }, [])

  if (isFirstRender.current || !render) return null
  return <div ref={forwardedRef} {...props} cmdk-empty="" role="presentation" />
})

/**
 * You should conditionally render this with `progress` while loading asynchronous items.
 */
const Loading = React.forwardRef<HTMLDivElement, LoadingProps>((props, forwardedRef) => {
  const { progress, children, ...etc } = props

  return (
    <div
      ref={forwardedRef}
      {...etc}
      cmdk-loading=""
      role="progressbar"
      aria-valuenow={progress}
      aria-valuemin={0}
      aria-valuemax={100}
      aria-label="Loading..."
    >
      <div aria-hidden>{children}</div>
    </div>
  )
})

const pkg = Object.assign(Command, {
  List,
  Item,
  Input,
  Group,
  Separator,
  Dialog,
  DialogPortal,
  Empty,
  Loading,
})

export { useCmdk as useCommandState }
export { pkg as Command }

export { Command as CommandRoot }
export { List as CommandList }
export { Item as CommandItem }
export { Input as CommandInput }
export { Group as CommandGroup }
export { Separator as CommandSeparator }
export { Dialog as CommandDialog }
export { Empty as CommandEmpty }
export { Loading as CommandLoading }

/**
 *
 *
 * Helpers
 *
 *
 */

function findNextSibling(el: Element, selector: string) {
  let sibling = el.nextElementSibling

  while (sibling) {
    if (sibling.matches(selector)) return sibling
    sibling = sibling.nextElementSibling
  }
}

function findPreviousSibling(el: Element, selector: string) {
  let sibling = el.previousElementSibling

  while (sibling) {
    if (sibling.matches(selector)) return sibling
    sibling = sibling.previousElementSibling
  }
}

function useAsRef<T>(data: T) {
  const ref = React.useRef<T>(data)

  useLayoutEffect(() => {
    ref.current = data
  })

  return ref
}

const useLayoutEffect = typeof window === 'undefined' ? React.useEffect : React.useLayoutEffect

function useLazyRef<T>(fn: () => T) {
  const ref = React.useRef<T>()

  if (ref.current === undefined) {
    ref.current = fn()
  }

  return ref as React.MutableRefObject<T>
}

// ESM is still a nightmare with Next.js so I'm just gonna copy the package code in
// https://github.com/gregberge/react-merge-refs
// Copyright (c) 2020 Greg Bergé
function mergeRefs<T = any>(refs: Array<React.MutableRefObject<T> | React.LegacyRef<T>>): React.RefCallback<T> {
  return (value) => {
    refs.forEach((ref) => {
      if (typeof ref === 'function') {
        ref(value)
      } else if (ref != null) {
        ;(ref as React.MutableRefObject<T | null>).current = value
      }
    })
  }
}

/** Run a selector against the store state. */
function useCmdk<T = any>(selector: (state: State) => T) {
  const store = useStore()
  const cb = () => selector(store.snapshot())
  return React.useSyncExternalStore(store.subscribe, cb, cb)
}

function useValue(
  id: string,
  ref: React.RefObject<HTMLElement>,
  deps: (string | React.ReactNode | React.RefObject<HTMLElement>)[],
) {
  const valueRef = React.useRef<string>()
  const context = useCommand()

  useLayoutEffect(() => {
    const value = (() => {
      for (const part of deps) {
        if (typeof part === 'string') {
          return part.trim().toLowerCase()
        }

        if (typeof part === 'object' && 'current' in part && part.current) {
          return part.current.textContent?.trim().toLowerCase()
        }
      }
    })()

    context.value(id, value)
    ref.current?.setAttribute(VALUE_ATTR, value)
    valueRef.current = value
  })

  return valueRef
}

/** Imperatively run a function on the next layout effect cycle. */
const useScheduleLayoutEffect = () => {
  const [s, ss] = React.useState<object>()
  const fns = useLazyRef(() => new Map<string | number, () => void>())

  useLayoutEffect(() => {
    fns.current.forEach((f) => f())
    fns.current = new Map()
  }, [s])

  return (id: string | number, cb: () => void) => {
    fns.current.set(id, cb)
    ss({})
  }
}

const srOnlyStyles = {
  position: 'absolute',
  width: '1px',
  height: '1px',
  padding: '0',
  margin: '-1px',
  overflow: 'hidden',
  clip: 'rect(0, 0, 0, 0)',
  whiteSpace: 'nowrap',
  borderWidth: '0',
} as const<|MERGE_RESOLUTION|>--- conflicted
+++ resolved
@@ -14,10 +14,6 @@
   /** Whether this separator should always be rendered. Useful if you disable automatic filtering. */
   alwaysRender?: boolean
 }
-<<<<<<< HEAD
-type DialogProps = RadixDialog.DialogProps & CommandProps
-type DialogPortalProps = RadixDialog.DialogPortalProps & CommandProps
-=======
 type DialogProps = RadixDialog.DialogProps &
   CommandProps & {
     /** Provide a className to the Dialog overlay. */
@@ -27,7 +23,6 @@
     /** Provide a custom element the Dialog should portal into. */
     container?: HTMLElement
   }
->>>>>>> 59ee2cd9
 type ListProps = Children & DivProps & {}
 type ItemProps = Children &
   Omit<DivProps, 'disabled' | 'onSelect' | 'value'> & {
@@ -805,20 +800,6 @@
 })
 
 /**
- * Dialog Portal
- */
-const DialogPortal = React.forwardRef<HTMLDivElement, DialogPortalProps>((props, forwardedRef) => {
-  return (
-    <RadixDialog.Portal>
-      <RadixDialog.Overlay cmdk-overlay="" />
-      <RadixDialog.Content aria-label={props.label} cmdk-dialog="">
-        <Command ref={forwardedRef} {...props} />
-      </RadixDialog.Content>
-    </RadixDialog.Portal>
-  )
-})
-
-/**
  * Renders the command menu in a Radix Dialog.
  */
 const Dialog = React.forwardRef<HTMLDivElement, DialogProps>((props, forwardedRef) => {
@@ -879,7 +860,6 @@
   Group,
   Separator,
   Dialog,
-  DialogPortal,
   Empty,
   Loading,
 })
