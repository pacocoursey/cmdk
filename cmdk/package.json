--- conflicted
+++ resolved
@@ -26,12 +26,8 @@
     "react-dom": "^18.0.0"
   },
   "dependencies": {
-<<<<<<< HEAD
-    "@radix-ui/react-dialog": "1.0.0",
+    "@radix-ui/react-dialog": "1.0.5",
     "@radix-ui/react-primitive": "1.0.3"
-=======
-    "@radix-ui/react-dialog": "1.0.5"
->>>>>>> eb404c08
   },
   "devDependencies": {
     "@types/react": "18.0.15"
