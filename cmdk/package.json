{
  "name": "cmdk",
  "version": "1.0.0",
  "license": "MIT",
  "main": "./dist/index.js",
  "module": "./dist/index.mjs",
  "types": "./dist/index.d.ts",
  "files": [
    "dist"
  ],
  "exports": {
    ".": {
      "types": "./dist/index.d.ts",
      "import": "./dist/index.mjs",
      "require": "./dist/index.js"
    }
  },
  "scripts": {
    "prepublishOnly": "cp ../README.md . && pnpm build",
    "postpublish": "rm README.md",
    "build": "tsup src",
    "dev": "tsup src --watch"
  },
  "peerDependencies": {
    "react": "^18 || ^19 || ^19.0.0-rc",
    "react-dom": "^18 || ^19 || ^19.0.0-rc"
  },
  "dependencies": {
    "@radix-ui/react-dialog": "^1.1.1",
<<<<<<< HEAD
    "@radix-ui/react-id": "^1.0.1",
    "@radix-ui/react-primitive": "^2.0.0",
    "use-sync-external-store": "^1.2.2"
=======
    "@radix-ui/react-id": "^1.1.0",
    "@radix-ui/react-primitive": "^2.0.0"
>>>>>>> 503b2c21
  },
  "devDependencies": {
    "@types/react": "18.0.15"
  },
  "sideEffects": false,
  "repository": {
    "type": "git",
    "url": "git+https://github.com/pacocoursey/cmdk.git",
    "directory": "cmdk"
  },
  "bugs": {
    "url": "https://github.com/pacocoursey/cmdk/issues"
  },
  "homepage": "https://github.com/pacocoursey/cmdk#readme",
  "author": {
    "name": "Paco",
    "url": "https://github.com/pacocoursey"
  }
}<|MERGE_RESOLUTION|>--- conflicted
+++ resolved
@@ -27,14 +27,9 @@
   },
   "dependencies": {
     "@radix-ui/react-dialog": "^1.1.1",
-<<<<<<< HEAD
-    "@radix-ui/react-id": "^1.0.1",
+    "@radix-ui/react-id": "^1.1.0",
     "@radix-ui/react-primitive": "^2.0.0",
     "use-sync-external-store": "^1.2.2"
-=======
-    "@radix-ui/react-id": "^1.1.0",
-    "@radix-ui/react-primitive": "^2.0.0"
->>>>>>> 503b2c21
   },
   "devDependencies": {
     "@types/react": "18.0.15"
